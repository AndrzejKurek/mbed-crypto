--- conflicted
+++ resolved
@@ -1215,21 +1215,13 @@
     int ret;
     unsigned char *p = output;
 
-    RSA_VALIDATE_RET( ctx != NULL );
-    RSA_VALIDATE_RET( mode == MBEDTLS_RSA_PRIVATE ||
-                      mode == MBEDTLS_RSA_PUBLIC );
-    RSA_VALIDATE_RET( output != NULL );
-    RSA_VALIDATE_RET( input != NULL );
-
-<<<<<<< HEAD
+    if( mode == MBEDTLS_RSA_PRIVATE && ctx->padding != MBEDTLS_RSA_PKCS_V15 )
+        return( MBEDTLS_ERR_RSA_BAD_INPUT_DATA );
+        
     // We don't check p_rng because it won't be dereferenced here
     if( f_rng == NULL || output == NULL )
         return( MBEDTLS_ERR_RSA_BAD_INPUT_DATA );
     if( ilen != 0 && input == NULL )
-        return( MBEDTLS_ERR_RSA_BAD_INPUT_DATA );
-=======
->>>>>>> 1767e403
-    if( mode == MBEDTLS_RSA_PRIVATE && ctx->padding != MBEDTLS_RSA_PKCS_V15 )
         return( MBEDTLS_ERR_RSA_BAD_INPUT_DATA );
 
     olen = ctx->len;
