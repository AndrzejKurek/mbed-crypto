--- conflicted
+++ resolved
@@ -101,16 +101,6 @@
     return( diff );
 }
 
-psa_status_t psa_register_secure_element(psa_drv_se_t se_info) {
-    printf("psa_register_secure_element called\n");
-    if ((num_secure_elements + 1) >= MAX_NUM_SECURE_ELEMENTS) {
-        printf("stsafe_register returning buffer too small:%lu\n", num_secure_elements);
-        return PSA_ERROR_BUFFER_TOO_SMALL;
-    }
-    secure_elements[num_secure_elements] = se_info;
-    num_secure_elements++;
-    return PSA_SUCCESS;
-}
 
 
 /****************************************************************/
@@ -1192,9 +1182,6 @@
 {
     psa_key_slot_t *slot;
     psa_status_t status;
-#if defined(MBEDTLS_PSA_CRYPTO_SE_C)
-    const psa_drv_se_t *drv;
-#endif /* MBEDTLS_PSA_CRYPTO_SE_C */
 
     psa_reset_key_attributes( attributes );
 
@@ -1203,14 +1190,6 @@
         return( status );
 
     psa_get_key_slot_attributes( slot, attributes );
-
-#if defined(MBEDTLS_PSA_CRYPTO_SE_C)
-    if( psa_get_se_driver( slot->lifetime, &drv, NULL ) )
-    {
-        attributes->slot_number = slot->data.se.slot_number;
-        attributes->has_slot_number = 1;
-    }
-#endif /* MBEDTLS_PSA_CRYPTO_SE_C */
 
     switch( slot->type )
     {
@@ -1536,16 +1515,6 @@
      * we can roll back to a state where the key doesn't exist. */
     if( *p_drv != NULL && method != PSA_KEY_CREATION_REGISTER )
     {
-<<<<<<< HEAD
-        if( method != PSA_KEY_CREATION_REGISTER )
-        {
-            status = psa_find_se_slot_for_key( attributes, *p_drv,
-                                               &slot->data.se.slot_number );
-            if( status != PSA_SUCCESS )
-                return( status );
-        }
-
-=======
         status = psa_find_se_slot_for_key( attributes, *p_drv,
                                            &slot->data.se.slot_number );
         if( status != PSA_SUCCESS )
@@ -1563,7 +1532,6 @@
     }
     if( *p_drv != NULL )
     {
->>>>>>> 6ce6e65f
         /* TOnogrepDO: validate bits. How to do this depends on the key
          * creation method, so setting bits might not belong here. */
         slot->data.se.bits = psa_get_key_bits( attributes );
@@ -3224,28 +3192,18 @@
     mbedtls_mpi_init( &r );
     mbedtls_mpi_init( &s );
 
-    printf(">psa_ecdsa_verify()\n");
-
     if( signature_length != 2 * curve_bytes )
-    {
-        printf("invaliud sig\n");
         return( PSA_ERROR_INVALID_SIGNATURE );
-    }
-
-    printf("r\n");
+
     MBEDTLS_MPI_CHK( mbedtls_mpi_read_binary( &r,
                                               signature,
                                               curve_bytes ) );
-    printf("checked r\n");
-    printf("s\n");
     MBEDTLS_MPI_CHK( mbedtls_mpi_read_binary( &s,
                                               signature + curve_bytes,
                                               curve_bytes ) );
 
-    printf("checked s\n");
     ret = mbedtls_ecdsa_verify( &ecp->grp, hash, hash_length,
                                 &ecp->Q, &r, &s );
-    printf("verified %d\n", ret);
 
 cleanup:
     mbedtls_mpi_free( &r );
@@ -3342,10 +3300,7 @@
 
     status = psa_get_transparent_key( handle, &slot, PSA_KEY_USAGE_VERIFY, alg );
     if( status != PSA_SUCCESS )
-    {
-        printf("failed getting key\n");
         return( status );
-    }
 
 #if defined(MBEDTLS_RSA_C)
     if( PSA_KEY_TYPE_IS_RSA( slot->type ) )
@@ -4833,10 +4788,6 @@
     psa_status_t status;
     psa_key_slot_t *slot = NULL;
     psa_se_drv_table_entry_t *driver = NULL;
-<<<<<<< HEAD
-    status = psa_start_key_creation( PSA_KEY_CREATION_DERIVE, attributes,
-                                     handle, &slot, &driver );
-=======
     status = psa_start_key_creation( PSA_KEY_CREATION_DERIVE,
                                      attributes, handle, &slot, &driver );
 #if defined(MBEDTLS_PSA_CRYPTO_SE_C)
@@ -4846,7 +4797,6 @@
         status = PSA_ERROR_NOT_SUPPORTED;
     }
 #endif /* MBEDTLS_PSA_CRYPTO_SE_C */
->>>>>>> 6ce6e65f
     if( status == PSA_SUCCESS )
     {
         status = psa_generate_derived_key_internal( slot,
@@ -5545,18 +5495,15 @@
         mbedtls_ecc_group_to_psa( our_key->grp.id ),
         peer_key, peer_key_length,
         &their_key );
-    printf("a\n");
     if( status != PSA_SUCCESS )
         goto exit;
 
     status = mbedtls_to_psa_error(
         mbedtls_ecdh_get_params( &ecdh, their_key, MBEDTLS_ECDH_THEIRS ) );
-    printf("b\n");
     if( status != PSA_SUCCESS )
         goto exit;
     status = mbedtls_to_psa_error(
         mbedtls_ecdh_get_params( &ecdh, our_key, MBEDTLS_ECDH_OURS ) );
-    printf("c\n");
     if( status != PSA_SUCCESS )
         goto exit;
 
@@ -5566,10 +5513,8 @@
                                   shared_secret, shared_secret_size,
                                   mbedtls_ctr_drbg_random,
                                   &global_data.ctr_drbg ) );
-    printf("d\n");
 
 exit:
-    mbedtls_printf("status from import: %d\n", status);
     mbedtls_ecdh_free( &ecdh );
     mbedtls_ecp_keypair_free( their_key );
     mbedtls_free( their_key );
@@ -5882,10 +5827,6 @@
     psa_status_t status;
     psa_key_slot_t *slot = NULL;
     psa_se_drv_table_entry_t *driver = NULL;
-<<<<<<< HEAD
-    status = psa_start_key_creation( PSA_KEY_CREATION_GENERATE, attributes,
-                                     handle, &slot, &driver );
-=======
     status = psa_start_key_creation( PSA_KEY_CREATION_GENERATE,
                                      attributes, handle, &slot, &driver );
 #if defined(MBEDTLS_PSA_CRYPTO_SE_C)
@@ -5895,7 +5836,6 @@
         status = PSA_ERROR_NOT_SUPPORTED;
     }
 #endif /* MBEDTLS_PSA_CRYPTO_SE_C */
->>>>>>> 6ce6e65f
     if( status == PSA_SUCCESS )
     {
         status = psa_generate_key_internal(
