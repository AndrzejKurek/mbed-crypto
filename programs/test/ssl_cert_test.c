/*
 *  SSL certificate functionality tests
 *
 *  Copyright (C) 2006-2011, ARM Limited, All Rights Reserved
 *
 *  This file is part of mbed TLS (https://tls.mbed.org)
 *
 *  This program is free software; you can redistribute it and/or modify
 *  it under the terms of the GNU General Public License as published by
 *  the Free Software Foundation; either version 2 of the License, or
 *  (at your option) any later version.
 *
 *  This program is distributed in the hope that it will be useful,
 *  but WITHOUT ANY WARRANTY; without even the implied warranty of
 *  MERCHANTABILITY or FITNESS FOR A PARTICULAR PURPOSE.  See the
 *  GNU General Public License for more details.
 *
 *  You should have received a copy of the GNU General Public License along
 *  with this program; if not, write to the Free Software Foundation, Inc.,
 *  51 Franklin Street, Fifth Floor, Boston, MA 02110-1301 USA.
 */

#if !defined(MBEDTLS_CONFIG_FILE)
#include "mbedtls/config.h"
#else
#include MBEDTLS_CONFIG_FILE
#endif

#if defined(MBEDTLS_PLATFORM_C)
#include "mbedtls/platform.h"
#else
#include <stdio.h>
#define mbedtls_snprintf   snprintf
#define mbedtls_printf     printf
#define mbedtls_snprintf   snprintf
#endif

#if defined(MBEDTLS_RSA_C) && defined(MBEDTLS_X509_CRT_PARSE_C) && \
    defined(MBEDTLS_FS_IO) && defined(MBEDTLS_X509_CRL_PARSE_C)
#include "mbedtls/certs.h"
#include "mbedtls/x509_crt.h"

#include <stdio.h>
#include <string.h>
#endif

#if defined _MSC_VER && !defined snprintf
#define snprintf _snprintf
#endif

#define MAX_CLIENT_CERTS    8

#if !defined(MBEDTLS_RSA_C) || !defined(MBEDTLS_X509_CRT_PARSE_C) || \
    !defined(MBEDTLS_FS_IO) || !defined(MBEDTLS_X509_CRL_PARSE_C)
int main( void )
{
    mbedtls_printf("MBEDTLS_RSA_C and/or MBEDTLS_X509_CRT_PARSE_C "
           "MBEDTLS_FS_IO and/or MBEDTLS_X509_CRL_PARSE_C "
           "not defined.\n");
    return( 0 );
}
#else
const char *client_certificates[MAX_CLIENT_CERTS] =
{
    "client1.crt",
    "client2.crt",
    "server1.crt",
    "server2.crt",
    "cert_sha224.crt",
    "cert_sha256.crt",
    "cert_sha384.crt",
    "cert_sha512.crt"
};

const char *client_private_keys[MAX_CLIENT_CERTS] =
{
    "client1.key",
    "client2.key",
    "server1.key",
    "server2.key",
    "cert_digest.key",
    "cert_digest.key",
    "cert_digest.key",
    "cert_digest.key"
};

int main( void )
{
    int ret, i;
    mbedtls_x509_crt cacert;
    mbedtls_x509_crl crl;
    char buf[10240];

    mbedtls_x509_crt_init( &cacert );
    mbedtls_x509_crl_init( &crl );

    /*
     * 1.1. Load the trusted CA
     */
    mbedtls_printf( "\n  . Loading the CA root certificate ..." );
    fflush( stdout );

    /*
     * Alternatively, you may load the CA certificates from a .pem or
     * .crt file by calling mbedtls_x509_crt_parse_file( &cacert, "myca.crt" ).
     */
    ret = mbedtls_x509_crt_parse_file( &cacert, "ssl/test-ca/test-ca.crt" );
    if( ret != 0 )
    {
        mbedtls_printf( " failed\n  !  mbedtls_x509_crt_parse_file returned %d\n\n", ret );
        goto exit;
    }

    mbedtls_printf( " ok\n" );

    mbedtls_x509_crt_info( buf, 1024, "CRT: ", &cacert );
    mbedtls_printf("%s\n", buf );

    /*
     * 1.2. Load the CRL
     */
    mbedtls_printf( "  . Loading the CRL ..." );
    fflush( stdout );

    ret = mbedtls_x509_crl_parse_file( &crl, "ssl/test-ca/crl.pem" );
    if( ret != 0 )
    {
        mbedtls_printf( " failed\n  !  mbedtls_x509_crl_parse_file returned %d\n\n", ret );
        goto exit;
    }

    mbedtls_printf( " ok\n" );

    mbedtls_x509_crl_info( buf, 1024, "CRL: ", &crl );
    mbedtls_printf("%s\n", buf );

    for( i = 0; i < MAX_CLIENT_CERTS; i++ )
    {
        /*
         * 1.3. Load own certificate
         */
        char    name[512];
        int flags;
        mbedtls_x509_crt clicert;
        mbedtls_pk_context pk;

        mbedtls_x509_crt_init( &clicert );
        mbedtls_pk_init( &pk );

        mbedtls_snprintf(name, 512, "ssl/test-ca/%s", client_certificates[i]);

        mbedtls_printf( "  . Loading the client certificate %s...", name );
        fflush( stdout );

        ret = mbedtls_x509_crt_parse_file( &clicert, name );
        if( ret != 0 )
        {
            mbedtls_printf( " failed\n  !  mbedtls_x509_crt_parse_file returned %d\n\n", ret );
            goto exit;
        }

        mbedtls_printf( " ok\n" );

        /*
         * 1.4. Verify certificate validity with CA certificate
         */
        mbedtls_printf( "  . Verify the client certificate with CA certificate..." );
        fflush( stdout );

        ret = mbedtls_x509_crt_verify( &clicert, &cacert, &crl, NULL, &flags, NULL,
                               NULL );
        if( ret != 0 )
        {
            if( ret == MBEDTLS_ERR_X509_CERT_VERIFY_FAILED )
            {
<<<<<<< HEAD
                 char vrfy_buf[512];

                 mbedtls_printf( " failed\n" );
                 mbedtls_x509_crt_verify_info( vrfy_buf, sizeof( vrfy_buf ), "  ! ", ret );
                 mbedtls_printf( "%s\n", vrfy_buf );
             }
             else
             {
                mbedtls_printf( " failed\n  !  mbedtls_x509_crt_verify returned %d\n\n", ret );
=======
                char vrfy_buf[512];

                polarssl_printf( " failed\n" );
                x509_crt_verify_info( vrfy_buf, sizeof( vrfy_buf ), "  ! ", flags );
                polarssl_printf( "%s\n", vrfy_buf );
            }
            else
            {
                polarssl_printf( " failed\n  !  x509_crt_verify returned %d\n\n", ret );
>>>>>>> 9ce1bdc1
                goto exit;
            }
        }

        mbedtls_printf( " ok\n" );

        /*
         * 1.5. Load own private key
         */
        mbedtls_snprintf(name, 512, "ssl/test-ca/%s", client_private_keys[i]);

        mbedtls_printf( "  . Loading the client private key %s...", name );
        fflush( stdout );

        ret = mbedtls_pk_parse_keyfile( &pk, name, NULL );
        if( ret != 0 )
        {
            mbedtls_printf( " failed\n  !  mbedtls_pk_parse_keyfile returned %d\n\n", ret );
            goto exit;
        }

        mbedtls_printf( " ok\n" );

        /*
         * 1.6. Verify certificate validity with private key
         */
        mbedtls_printf( "  . Verify the client certificate with private key..." );
        fflush( stdout );


        /* EC NOT IMPLEMENTED YET */
        if( ! mbedtls_pk_can_do( &clicert.pk, MBEDTLS_PK_RSA ) )
        {
            mbedtls_printf( " failed\n  !  certificate's key is not RSA\n\n" );
            ret = MBEDTLS_ERR_X509_FEATURE_UNAVAILABLE;
            goto exit;
        }

        ret = mbedtls_mpi_cmp_mpi(&mbedtls_pk_rsa( pk )->N, &mbedtls_pk_rsa( clicert.pk )->N);
        if( ret != 0 )
        {
            mbedtls_printf( " failed\n  !  mbedtls_mpi_cmp_mpi for N returned %d\n\n", ret );
            goto exit;
        }

        ret = mbedtls_mpi_cmp_mpi(&mbedtls_pk_rsa( pk )->E, &mbedtls_pk_rsa( clicert.pk )->E);
        if( ret != 0 )
        {
            mbedtls_printf( " failed\n  !  mbedtls_mpi_cmp_mpi for E returned %d\n\n", ret );
            goto exit;
        }

        ret = mbedtls_rsa_check_privkey( mbedtls_pk_rsa( pk ) );
        if( ret != 0 )
        {
            mbedtls_printf( " failed\n  !  mbedtls_rsa_check_privkey returned %d\n\n", ret );
            goto exit;
        }

        mbedtls_printf( " ok\n" );

        mbedtls_x509_crt_free( &clicert );
        mbedtls_pk_free( &pk );
    }

exit:
    mbedtls_x509_crt_free( &cacert );
    mbedtls_x509_crl_free( &crl );

#if defined(_WIN32)
    mbedtls_printf( "  + Press Enter to exit this program.\n" );
    fflush( stdout ); getchar();
#endif

    return( ret );
}
#endif /* MBEDTLS_RSA_C && MBEDTLS_X509_CRT_PARSE_C && MBEDTLS_FS_IO &&
          MBEDTLS_X509_CRL_PARSE_C */<|MERGE_RESOLUTION|>--- conflicted
+++ resolved
@@ -173,7 +173,6 @@
         {
             if( ret == MBEDTLS_ERR_X509_CERT_VERIFY_FAILED )
             {
-<<<<<<< HEAD
                  char vrfy_buf[512];
 
                  mbedtls_printf( " failed\n" );
@@ -182,18 +181,7 @@
              }
              else
              {
-                mbedtls_printf( " failed\n  !  mbedtls_x509_crt_verify returned %d\n\n", ret );
-=======
-                char vrfy_buf[512];
-
-                polarssl_printf( " failed\n" );
-                x509_crt_verify_info( vrfy_buf, sizeof( vrfy_buf ), "  ! ", flags );
-                polarssl_printf( "%s\n", vrfy_buf );
-            }
-            else
-            {
-                polarssl_printf( " failed\n  !  x509_crt_verify returned %d\n\n", ret );
->>>>>>> 9ce1bdc1
+                mbedtls_printf( " failed\n  !  mbedtls_x509_crt_verify returned %d\n\n", flags );
                 goto exit;
             }
         }
