--- conflicted
+++ resolved
@@ -231,20 +231,12 @@
 
 #if defined(MBEDTLS_KEY_EXCHANGE__SOME__PSK_ENABLED)
 #define USAGE_PSK_RAW                                               \
-<<<<<<< HEAD
-    "    psk=%%s              default: \"\" (in hex, without 0x)\n" \
-    "    psk_identity=%%s     default: \"Client_identity\"\n"       \
-    "    psk_list=%%s         default: \"\"\n"                          \
-    "                          A list of (PSK identity, PSK value) pairs in (hex format, without 0x)\n" \
-    "                          id1,psk1[,id2,psk2[,...]]\n"
-=======
     "    psk=%%s              default: \"\" (in hex, without 0x)\n"     \
     "    psk_list=%%s         default: \"\"\n"                          \
     "                          A list of (PSK identity, PSK value) pairs.\n" \
     "                          The PSK values are in hex, without 0x.\n" \
     "                          id1,psk1[,id2,psk2[,...]]\n"             \
     "    psk_identity=%%s     default: \"Client_identity\"\n"
->>>>>>> 1767e403
 #if defined(MBEDTLS_USE_PSA_CRYPTO)
 #define USAGE_PSK_SLOT                          \
     "    psk_opaque=%%d       default: 0 (don't use opaque static PSK)\n"     \
