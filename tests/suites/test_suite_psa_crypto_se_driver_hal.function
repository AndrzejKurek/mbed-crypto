/* BEGIN_HEADER */
#include "psa_crypto_helpers.h"
#include "psa/crypto_se_driver.h"

#include "psa_crypto_se.h"
#include "psa_crypto_storage.h"



/****************************************************************/
/* Test driver helpers */
/****************************************************************/

/** The minimum valid lifetime value for a secure element driver. */
#define MIN_DRIVER_LIFETIME 2

/** The driver detected a condition that shouldn't happen.
 * This is probably a bug in the library. */
#define PSA_ERROR_DETECTED_BY_DRIVER ((psa_status_t)( -500 ))

/** Like #TEST_ASSERT for use in a driver method.
 *
 * Use this macro to assert on guarantees provided by the core.
 */
#define DRIVER_ASSERT( TEST )                               \
    do {                                                    \
       if( ! (TEST) )                                       \
       {                                                    \
          test_fail( #TEST, __LINE__, __FILE__ );           \
          return( PSA_ERROR_DETECTED_BY_DRIVER );           \
       }                                                    \
    } while( 0 )



/****************************************************************/
/* Miscellaneous driver methods */
/****************************************************************/

/* Allocate slot numbers with a monotonic counter. */
static psa_status_t counter_allocate( psa_drv_se_context_t *context,
                                      void *persistent_data,
                                      const psa_key_attributes_t *attributes,
                                      psa_key_slot_number_t *slot_number )
{
    psa_key_slot_number_t *p_counter = persistent_data;
    (void) attributes;
    if( context->persistent_data_size != sizeof( psa_key_slot_number_t ) )
        return( PSA_ERROR_DETECTED_BY_DRIVER );
    ++*p_counter;
    if( *p_counter == 0 )
        return( PSA_ERROR_INSUFFICIENT_STORAGE );
    *slot_number = *p_counter;
    return( PSA_SUCCESS );
}

/* Null import: do nothing, but pretend it worked. */
static psa_status_t null_import( psa_drv_se_context_t *context,
                                 psa_key_slot_number_t slot_number,
                                 psa_key_lifetime_t lifetime,
                                 psa_key_type_t type,
                                 psa_algorithm_t algorithm,
                                 psa_key_usage_t usage,
                                 const uint8_t *p_data,
                                 size_t data_length,
                                 size_t *bits )
{
    (void) context;
    (void) slot_number;
    (void) lifetime;
    (void) type;
    (void) algorithm;
    (void) usage;
    (void) p_data;
    /* We're supposed to return a key size. Return one that's correct for
     * plain data keys. */
    *bits = PSA_BYTES_TO_BITS( data_length );
    return( PSA_SUCCESS );
}



/****************************************************************/
/* RAM-based test driver */
/****************************************************************/

#define RAM_MAX_KEY_SIZE 64
typedef struct
{
    psa_key_lifetime_t lifetime;
    psa_key_type_t type;
    size_t bits;
    uint8_t content[RAM_MAX_KEY_SIZE];
} ram_slot_t;
static ram_slot_t ram_slots[16];

/* A type with at least ARRAY_LENGTH(ram_slots) bits, containing a
 * bit vector indicating which slots are in use. */
typedef uint16_t ram_slot_usage_t;

static uint8_t ram_min_slot = 0;

static void ram_slots_reset( void )
{
    memset( ram_slots, 0, sizeof( ram_slots ) );
    ram_min_slot = 0;
}

static psa_status_t ram_import( psa_drv_se_context_t *context,
                                psa_key_slot_number_t slot_number,
                                psa_key_lifetime_t lifetime,
                                psa_key_type_t type,
                                psa_algorithm_t algorithm,
                                psa_key_usage_t usage,
                                const uint8_t *p_data,
                                size_t data_length,
                                size_t *bits )
{
    (void) context;
    DRIVER_ASSERT( slot_number < ARRAY_LENGTH( ram_slots ) );
    if( data_length > sizeof( ram_slots[slot_number].content ) )
        return( PSA_ERROR_INSUFFICIENT_STORAGE );
    ram_slots[slot_number].lifetime = lifetime;
    ram_slots[slot_number].type = type;
    ram_slots[slot_number].bits = PSA_BYTES_TO_BITS( data_length );
    *bits = PSA_BYTES_TO_BITS( data_length );
    (void) algorithm;
    (void) usage;
    memcpy( ram_slots[slot_number].content, p_data, data_length );
    return( PSA_SUCCESS );
}

static psa_status_t ram_export( psa_drv_se_context_t *context,
                                psa_key_slot_number_t slot_number,
                                uint8_t *p_data,
                                size_t data_size,
                                size_t *p_data_length )
{
    size_t actual_size;
    (void) context;
    DRIVER_ASSERT( slot_number < ARRAY_LENGTH( ram_slots ) );
    actual_size = PSA_BITS_TO_BYTES( ram_slots[slot_number].bits );
    if( actual_size > data_size )
        return( PSA_ERROR_BUFFER_TOO_SMALL );
    *p_data_length = actual_size;
    memcpy( p_data, ram_slots[slot_number].content, actual_size );
    return( PSA_SUCCESS );
}

static psa_status_t ram_destroy( psa_drv_se_context_t *context,
                                 void *persistent_data,
                                 psa_key_slot_number_t slot_number )
{
    ram_slot_usage_t *slot_usage = persistent_data;
    DRIVER_ASSERT( context->persistent_data_size == sizeof( ram_slot_usage_t ) );
    DRIVER_ASSERT( slot_number < ARRAY_LENGTH( ram_slots ) );
    memset( &ram_slots[slot_number], 0, sizeof( ram_slots[slot_number] ) );
    *slot_usage &= ~(ram_slot_usage_t)( 1 << slot_number );
    return( PSA_SUCCESS );
}

static psa_status_t ram_allocate( psa_drv_se_context_t *context,
                                  void *persistent_data,
                                  const psa_key_attributes_t *attributes,
                                  psa_key_slot_number_t *slot_number )
{
    ram_slot_usage_t *slot_usage = persistent_data;
    (void) attributes;
    DRIVER_ASSERT( context->persistent_data_size == sizeof( ram_slot_usage_t ) );
    for( *slot_number = ram_min_slot;
         *slot_number < ARRAY_LENGTH( ram_slots );
         ++( *slot_number ) )
    {
        if( ! ( *slot_usage & 1 << *slot_number ) )
            return( PSA_SUCCESS );
    }
    return( PSA_ERROR_INSUFFICIENT_STORAGE );
}

<<<<<<< HEAD
psa_status_t ram_check_slot( psa_drv_se_context_t *context,
                             const psa_key_attributes_t *attributes,
                             psa_key_slot_number_t slot_number )
=======
static psa_status_t ram_check_slot( psa_drv_se_context_t *context,
                                    const psa_key_attributes_t *attributes,
                                    psa_key_slot_number_t slot_number )
>>>>>>> 6ce6e65f
{
    (void) context;
    (void) attributes;
    if( slot_number >= ARRAY_LENGTH( ram_slots ) )
        return( PSA_ERROR_INVALID_ARGUMENT );
    return( PSA_SUCCESS );
}

<<<<<<< HEAD
=======


/****************************************************************/
/* Other test helper functions */
/****************************************************************/

/* Check that the attributes of a key reported by psa_get_key_attributes()
 * are consistent with the attributes used when creating the key. */
static int check_key_attributes(
    psa_key_handle_t handle,
    const psa_key_attributes_t *reference_attributes )
{
    int ok = 0;
    psa_key_attributes_t actual_attributes = PSA_KEY_ATTRIBUTES_INIT;

    PSA_ASSERT( psa_get_key_attributes( handle, &actual_attributes ) );

    TEST_EQUAL( psa_get_key_id( &actual_attributes ),
                psa_get_key_id( reference_attributes ) );
    TEST_EQUAL( psa_get_key_lifetime( &actual_attributes ),
                psa_get_key_lifetime( reference_attributes ) );
    TEST_EQUAL( psa_get_key_slot_number( &actual_attributes ),
                psa_get_key_slot_number( reference_attributes ) );
    TEST_EQUAL( psa_get_key_type( &actual_attributes ),
                psa_get_key_type( reference_attributes ) );
    TEST_EQUAL( psa_get_key_usage_flags( &actual_attributes ),
                psa_get_key_usage_flags( reference_attributes ) );
    TEST_EQUAL( psa_get_key_algorithm( &actual_attributes ),
                psa_get_key_algorithm( reference_attributes ) );
    TEST_EQUAL( psa_get_key_enrollment_algorithm( &actual_attributes ),
                psa_get_key_enrollment_algorithm( reference_attributes ) );
    if( psa_get_key_bits( reference_attributes ) != 0 )
    {
        TEST_EQUAL( psa_get_key_bits( &actual_attributes ),
                    psa_get_key_bits( reference_attributes ) );
    }

    ok = 1;

exit:
    return( ok );
}

/* Check that a function's return status is "smoke-free", i.e. that
 * it's an acceptable error code when calling an API function that operates
 * on a key with potentially bogus parameters. */
static int is_status_smoke_free( psa_status_t status )
{
    switch( status )
    {
        case PSA_SUCCESS:
        case PSA_ERROR_NOT_SUPPORTED:
        case PSA_ERROR_NOT_PERMITTED:
        case PSA_ERROR_BUFFER_TOO_SMALL:
        case PSA_ERROR_INVALID_ARGUMENT:
        case PSA_ERROR_INVALID_SIGNATURE:
        case PSA_ERROR_INVALID_PADDING:
            return( 1 );
        default:
            return( 0 );
    }
}
#define SMOKE_ASSERT( expr )                    \
    TEST_ASSERT( is_status_smoke_free( expr ) )

/* Smoke test a key. There are mostly no wrong answers here since we pass
 * mostly bogus parameters: the goal is to ensure that there is no memory
 * corruption or crash. This test function is most useful when run under
 * an environment with sanity checks such as ASan or MSan. */
static int smoke_test_key( psa_key_handle_t handle )
{
    int ok = 0;
    psa_key_attributes_t attributes = PSA_KEY_ATTRIBUTES_INIT;
    psa_mac_operation_t mac_operation = PSA_MAC_OPERATION_INIT;
    psa_cipher_operation_t cipher_operation = PSA_CIPHER_OPERATION_INIT;
    psa_key_derivation_operation_t derivation_operation =
        PSA_KEY_DERIVATION_OPERATION_INIT;
    uint8_t buffer[80]; /* large enough for a public key for ECDH */
    size_t length;
    psa_key_handle_t handle2 = 0;

    SMOKE_ASSERT( psa_get_key_attributes( handle, &attributes ) );

    SMOKE_ASSERT( psa_export_key( handle,
                                  buffer, sizeof( buffer ), &length ) );
    SMOKE_ASSERT( psa_export_public_key( handle,
                                         buffer, sizeof( buffer ), &length ) );

    SMOKE_ASSERT( psa_copy_key( handle, &attributes, &handle2 ) );
    if( handle2 != 0 )
        PSA_ASSERT( psa_close_key( handle2 ) );

    SMOKE_ASSERT( psa_mac_sign_setup( &mac_operation, handle, PSA_ALG_CMAC ) );
    PSA_ASSERT( psa_mac_abort( &mac_operation ) );
    SMOKE_ASSERT( psa_mac_verify_setup( &mac_operation, handle,
                                        PSA_ALG_HMAC( PSA_ALG_SHA_256 ) ) );
    PSA_ASSERT( psa_mac_abort( &mac_operation ) );

    SMOKE_ASSERT( psa_cipher_encrypt_setup( &cipher_operation, handle,
                                            PSA_ALG_CTR ) );
    PSA_ASSERT( psa_cipher_abort( &cipher_operation ) );
    SMOKE_ASSERT( psa_cipher_decrypt_setup( &cipher_operation, handle,
                                            PSA_ALG_CTR ) );
    PSA_ASSERT( psa_cipher_abort( &cipher_operation ) );

    SMOKE_ASSERT( psa_aead_encrypt( handle, PSA_ALG_CCM,
                                    buffer, sizeof( buffer ),
                                    NULL, 0,
                                    buffer, sizeof( buffer),
                                    buffer, sizeof( buffer), &length ) );
    SMOKE_ASSERT( psa_aead_decrypt( handle, PSA_ALG_CCM,
                                    buffer, sizeof( buffer ),
                                    NULL, 0,
                                    buffer, sizeof( buffer),
                                    buffer, sizeof( buffer), &length ) );

    SMOKE_ASSERT( psa_asymmetric_sign( handle, PSA_ALG_ECDSA_ANY,
                                       buffer, 32,
                                       buffer, sizeof( buffer ), &length ) );
    SMOKE_ASSERT( psa_asymmetric_verify( handle, PSA_ALG_ECDSA_ANY,
                                         buffer, 32,
                                         buffer, sizeof( buffer ) ) );

    SMOKE_ASSERT( psa_asymmetric_encrypt( handle, PSA_ALG_RSA_PKCS1V15_CRYPT,
                                          buffer, 10, NULL, 0,
                                          buffer, sizeof( buffer ), &length ) );
    SMOKE_ASSERT( psa_asymmetric_decrypt( handle, PSA_ALG_RSA_PKCS1V15_CRYPT,
                                          buffer, sizeof( buffer ), NULL, 0,
                                          buffer, sizeof( buffer ), &length ) );

#if defined(MBEDTLS_SHA256_C)
    /* Try the key in a plain key derivation. */
    PSA_ASSERT( psa_key_derivation_setup( &derivation_operation,
                                          PSA_ALG_HKDF( PSA_ALG_SHA_256 ) ) );
    PSA_ASSERT( psa_key_derivation_input_bytes( &derivation_operation,
                                                PSA_KEY_DERIVATION_INPUT_SALT,
                                                NULL, 0 ) );
    SMOKE_ASSERT( psa_key_derivation_input_key( &derivation_operation,
                                                PSA_KEY_DERIVATION_INPUT_SECRET,
                                                handle ) );
    PSA_ASSERT( psa_key_derivation_abort( &derivation_operation ) );

    /* If the key is asymmetric, try it in a key agreement, both as
     * part of a derivation operation and standalone. */
    if( psa_export_public_key( handle, buffer, sizeof( buffer ), &length ) ==
        PSA_SUCCESS )
    {
        psa_algorithm_t alg =
            PSA_ALG_KEY_AGREEMENT( PSA_ALG_ECDH,
                                   PSA_ALG_HKDF( PSA_ALG_SHA_256 ) );
        PSA_ASSERT( psa_key_derivation_setup( &derivation_operation, alg ) );
        PSA_ASSERT( psa_key_derivation_input_bytes(
                        &derivation_operation, PSA_KEY_DERIVATION_INPUT_SALT,
                        NULL, 0 ) );
        SMOKE_ASSERT( psa_key_derivation_key_agreement(
                          &derivation_operation,
                          PSA_KEY_DERIVATION_INPUT_SECRET,
                          handle, buffer, length ) );
        PSA_ASSERT( psa_key_derivation_abort( &derivation_operation ) );

        SMOKE_ASSERT( psa_raw_key_agreement(
                          alg, handle, buffer, length,
                          buffer, sizeof( buffer ), &length ) );
    }
#endif /* MBEDTLS_SHA256_C */

    ok = 1;

exit:
    psa_reset_key_attributes( &attributes );
    return( ok );
}

#define MAX_KEY_ID_FOR_TEST 10
static void psa_purge_storage( void )
{
    psa_key_id_t id;
    psa_key_lifetime_t lifetime;
    /* The tests may have potentially created key ids from 1 to
     * MAX_KEY_ID_FOR_TEST. In addition, run the destroy function on key id
     * 0, which file-based storage uses as a temporary file. */
    for( id = 0; id <= MAX_KEY_ID_FOR_TEST; id++ )
        psa_destroy_persistent_key( id );
    /* Purge the transaction file. */
    psa_crypto_stop_transaction( );
    /* Purge driver persistent data. */
    for( lifetime = 0; lifetime < PSA_MAX_SE_LIFETIME; lifetime++ )
        psa_destroy_se_persistent_data( lifetime );
}

>>>>>>> 6ce6e65f
/* END_HEADER */

/* BEGIN_DEPENDENCIES
 * depends_on:MBEDTLS_PSA_CRYPTO_SE_C
 * END_DEPENDENCIES
 */

/* BEGIN_CASE */
void register_one( int lifetime, int version, int expected_status_arg )
{
    psa_status_t expected_status = expected_status_arg;
    psa_drv_se_t driver;

    memset( &driver, 0, sizeof( driver ) );
    driver.hal_version = version;

    TEST_EQUAL( psa_register_se_driver( lifetime, &driver ),
                expected_status );

    PSA_ASSERT( psa_crypto_init( ) );

exit:
    PSA_DONE( );
}
/* END_CASE */

/* BEGIN_CASE */
void register_twice( int count )
{
    psa_drv_se_t driver;
    psa_key_lifetime_t lifetime;
    psa_key_lifetime_t max = MIN_DRIVER_LIFETIME + count;

    memset( &driver, 0, sizeof( driver ) );
    driver.hal_version = PSA_DRV_SE_HAL_VERSION;

    for( lifetime = MIN_DRIVER_LIFETIME; lifetime < max; lifetime++ )
        PSA_ASSERT( psa_register_se_driver( lifetime, &driver ) );
    for( lifetime = MIN_DRIVER_LIFETIME; lifetime < max; lifetime++ )
        TEST_EQUAL( psa_register_se_driver( lifetime, &driver ),
                    PSA_ERROR_ALREADY_EXISTS );

    PSA_ASSERT( psa_crypto_init( ) );

exit:
    PSA_DONE( );
}
/* END_CASE */

/* BEGIN_CASE */
void register_max( )
{
    psa_drv_se_t driver;
    psa_key_lifetime_t lifetime;
    psa_key_lifetime_t max = MIN_DRIVER_LIFETIME + PSA_MAX_SE_DRIVERS;

    memset( &driver, 0, sizeof( driver ) );
    driver.hal_version = PSA_DRV_SE_HAL_VERSION;

    for( lifetime = MIN_DRIVER_LIFETIME; lifetime < max; lifetime++ )
        PSA_ASSERT( psa_register_se_driver( lifetime, &driver ) );

    TEST_EQUAL( psa_register_se_driver( lifetime, &driver ),
                PSA_ERROR_INSUFFICIENT_MEMORY );

    PSA_ASSERT( psa_crypto_init( ) );

exit:
    PSA_DONE( );
}
/* END_CASE */

/* BEGIN_CASE */
void key_creation_import_export( int min_slot, int restart )
{
    psa_drv_se_t driver;
    psa_drv_se_key_management_t key_management;
    psa_key_lifetime_t lifetime = 2;
    psa_key_id_t id = 1;
    psa_key_handle_t handle = 0;
    psa_key_attributes_t attributes = PSA_KEY_ATTRIBUTES_INIT;
    const uint8_t key_material[3] = {0xfa, 0xca, 0xde};
    uint8_t exported[sizeof( key_material )];
    size_t exported_length;

    memset( &driver, 0, sizeof( driver ) );
    memset( &key_management, 0, sizeof( key_management ) );
    driver.hal_version = PSA_DRV_SE_HAL_VERSION;
    driver.key_management = &key_management;
    driver.persistent_data_size = sizeof( ram_slot_usage_t );
    key_management.p_allocate = ram_allocate;
    key_management.p_import = ram_import;
    key_management.p_destroy = ram_destroy;
    key_management.p_export = ram_export;
    ram_min_slot = min_slot;

    PSA_ASSERT( psa_register_se_driver( lifetime, &driver ) );
    PSA_ASSERT( psa_crypto_init( ) );

    /* Create a key. */
    psa_set_key_id( &attributes, id );
    psa_set_key_lifetime( &attributes, lifetime );
    psa_set_key_usage_flags( &attributes, PSA_KEY_USAGE_EXPORT );
    psa_set_key_type( &attributes, PSA_KEY_TYPE_RAW_DATA );
    PSA_ASSERT( psa_import_key( &attributes,
                                key_material, sizeof( key_material ),
                                &handle ) );

    /* Maybe restart, to check that the information is saved correctly. */
    if( restart )
    {
        mbedtls_psa_crypto_free( );
        PSA_ASSERT( psa_register_se_driver( lifetime, &driver ) );
        PSA_ASSERT( psa_crypto_init( ) );
        PSA_ASSERT( psa_open_key( id, &handle ) );
    }

    /* Test that the key was created in the expected slot. */
    TEST_ASSERT( ram_slots[min_slot].type == PSA_KEY_TYPE_RAW_DATA );

    /* Test the key attributes and the key data. */
    psa_set_key_bits( &attributes,
                      PSA_BYTES_TO_BITS( sizeof( key_material ) ) );
    psa_set_key_slot_number( &attributes, min_slot );
    if( ! check_key_attributes( handle, &attributes ) )
        goto exit;
    PSA_ASSERT( psa_export_key( handle,
                                exported, sizeof( exported ),
                                &exported_length ) );
    ASSERT_COMPARE( key_material, sizeof( key_material ),
                    exported, exported_length );

    PSA_ASSERT( psa_destroy_key( handle ) );

    /* Test that the key has been erased from the designated slot. */
    TEST_ASSERT( ram_slots[min_slot].type == 0 );

exit:
    PSA_DONE( );
    ram_slots_reset( );
    psa_purge_storage( );
}
/* END_CASE */

/* BEGIN_CASE */
void key_creation_in_chosen_slot( int slot_arg,
                                  int expected_status_arg )
{
    psa_key_slot_number_t wanted_slot = slot_arg;
    psa_status_t expected_status = expected_status_arg;
    psa_status_t status;
    psa_drv_se_t driver;
    psa_drv_se_key_management_t key_management;
    psa_key_lifetime_t lifetime = 2;
    psa_key_id_t id = 1;
    psa_key_handle_t handle = 0;
    psa_key_attributes_t attributes = PSA_KEY_ATTRIBUTES_INIT;
    const uint8_t key_material[3] = {0xfa, 0xca, 0xde};

    memset( &driver, 0, sizeof( driver ) );
    memset( &key_management, 0, sizeof( key_management ) );
    driver.hal_version = PSA_DRV_SE_HAL_VERSION;
    driver.key_management = &key_management;
    driver.persistent_data_size = sizeof( ram_slot_usage_t );
    key_management.p_check_slot = ram_check_slot;
    key_management.p_import = ram_import;
    key_management.p_destroy = ram_destroy;
    key_management.p_export = ram_export;

    PSA_ASSERT( psa_register_se_driver( lifetime, &driver ) );
    PSA_ASSERT( psa_crypto_init( ) );

    /* Create a key. */
    psa_set_key_id( &attributes, id );
    psa_set_key_lifetime( &attributes, lifetime );
    psa_set_key_usage_flags( &attributes, PSA_KEY_USAGE_EXPORT );
    psa_set_key_type( &attributes, PSA_KEY_TYPE_RAW_DATA );
    psa_set_key_slot_number( &attributes, wanted_slot );
    status = psa_import_key( &attributes,
                             key_material, sizeof( key_material ),
                             &handle );
    TEST_EQUAL( status, expected_status );

    if( status == PSA_SUCCESS )
    {
        /* Test that the key was created in the expected slot. */
        TEST_EQUAL( ram_slots[wanted_slot].type, PSA_KEY_TYPE_RAW_DATA );

        /* Test that the key is reported with the expected attributes,
         * including the expected slot number (set above). */
        psa_set_key_bits( &attributes,
                          PSA_BYTES_TO_BITS( sizeof( key_material ) ) );
        if( ! check_key_attributes( handle, &attributes ) )
            goto exit;

        PSA_ASSERT( psa_destroy_key( handle ) );

        /* Test that psa_reset_key_attributes resets the slot number field. */
        psa_reset_key_attributes( &attributes );
        TEST_EQUAL( psa_get_key_slot_number( &attributes ), 0 );
    }

exit:
    PSA_DONE( );
    ram_slots_reset( );
    psa_purge_storage( );
}
/* END_CASE */

/* BEGIN_CASE */
void key_creation_smoke( int type_arg, int alg_arg,
                         data_t *key_material )
{
    psa_key_type_t type = type_arg;
    psa_algorithm_t alg = alg_arg;
    psa_drv_se_t driver;
    psa_drv_se_key_management_t key_management;
    psa_key_lifetime_t lifetime = 2;
    psa_key_id_t id = 1;
    psa_key_handle_t handle = 0;
    psa_key_attributes_t attributes = PSA_KEY_ATTRIBUTES_INIT;

    memset( &driver, 0, sizeof( driver ) );
    memset( &key_management, 0, sizeof( key_management ) );
    driver.hal_version = PSA_DRV_SE_HAL_VERSION;
    driver.key_management = &key_management;
    driver.persistent_data_size = sizeof( psa_key_slot_number_t );
    key_management.p_allocate = counter_allocate;
    key_management.p_import = null_import;

    PSA_ASSERT( psa_register_se_driver( lifetime, &driver ) );
    PSA_ASSERT( psa_crypto_init( ) );

    /* Create a key. */
    psa_set_key_id( &attributes, id );
    psa_set_key_lifetime( &attributes, lifetime );
    psa_set_key_usage_flags( &attributes,
                             PSA_KEY_USAGE_SIGN | PSA_KEY_USAGE_VERIFY |
                             PSA_KEY_USAGE_ENCRYPT | PSA_KEY_USAGE_DECRYPT |
                             PSA_KEY_USAGE_EXPORT );
    psa_set_key_algorithm( &attributes, alg );
    psa_set_key_type( &attributes, type );
    PSA_ASSERT( psa_import_key( &attributes,
                                key_material->x, key_material->len,
                                &handle ) );

    /* Do stuff with the key. */
    if( ! smoke_test_key( handle ) )
        goto exit;

    /* Restart and try again. */
    mbedtls_psa_crypto_free( );
    PSA_ASSERT( psa_register_se_driver( lifetime, &driver ) );
    PSA_ASSERT( psa_crypto_init( ) );
    PSA_ASSERT( psa_open_key( id, &handle ) );
    if( ! smoke_test_key( handle ) )
        goto exit;

    /* We're done. */
    PSA_ASSERT( psa_destroy_key( handle ) );

exit:
    PSA_DONE( );
    ram_slots_reset( );
    psa_purge_storage( );
}
/* END_CASE */

/* BEGIN_CASE */
void generate_key_not_supported( int type_arg, int bits_arg )
{
    psa_key_type_t type = type_arg;
    size_t bits = bits_arg;
    psa_drv_se_t driver;
    psa_drv_se_key_management_t key_management;
    psa_key_lifetime_t lifetime = 2;
    psa_key_id_t id = 1;
    psa_key_handle_t handle = 0;
    psa_key_attributes_t attributes = PSA_KEY_ATTRIBUTES_INIT;

    memset( &driver, 0, sizeof( driver ) );
    memset( &key_management, 0, sizeof( key_management ) );
    driver.hal_version = PSA_DRV_SE_HAL_VERSION;
    driver.key_management = &key_management;
    driver.persistent_data_size = sizeof( psa_key_slot_number_t );
    key_management.p_allocate = counter_allocate;

    PSA_ASSERT( psa_register_se_driver( lifetime, &driver ) );
    PSA_ASSERT( psa_crypto_init( ) );

    psa_set_key_id( &attributes, id );
    psa_set_key_lifetime( &attributes, lifetime );
    psa_set_key_type( &attributes, type );
    psa_set_key_bits( &attributes, bits );
    TEST_EQUAL( psa_generate_key( &attributes, &handle ),
                PSA_ERROR_NOT_SUPPORTED );

exit:
    PSA_DONE( );
    ram_slots_reset( );
    psa_purge_storage( );
}
/* END_CASE */

/* BEGIN_CASE */
void register_key_smoke_test( int lifetime_arg, int expected_status_arg )
{
    psa_key_lifetime_t lifetime = lifetime_arg;
    psa_status_t expected_status = expected_status_arg;
    psa_drv_se_t driver;
    psa_key_attributes_t attributes = PSA_KEY_ATTRIBUTES_INIT;
    psa_key_id_t id = 1;
    size_t bit_size = 48;
    psa_key_slot_number_t wanted_slot = 0x123456789;
    psa_key_handle_t handle = 0;
    psa_status_t status;

    memset( &driver, 0, sizeof( driver ) );
    driver.hal_version = PSA_DRV_SE_HAL_VERSION;

    PSA_ASSERT( psa_register_se_driver( MIN_DRIVER_LIFETIME, &driver ) );
    PSA_ASSERT( psa_crypto_init( ) );

    psa_set_key_id( &attributes, id );
    psa_set_key_lifetime( &attributes, lifetime );
    psa_set_key_usage_flags( &attributes, PSA_KEY_USAGE_EXPORT );
    psa_set_key_type( &attributes, PSA_KEY_TYPE_RAW_DATA );
    psa_set_key_bits( &attributes, bit_size );
    psa_set_key_slot_number( &attributes, wanted_slot );

    status = mbedtls_psa_register_se_key( &attributes );
    TEST_EQUAL( status, expected_status );

    if( status != PSA_SUCCESS )
        goto exit;

    /* Test that the key exists and has the expected attributes. */
    PSA_ASSERT( psa_open_key( id, &handle ) );
    if( ! check_key_attributes( handle, &attributes ) )
        goto exit;
    PSA_ASSERT( psa_close_key( handle ) );

    /* Restart and try again. */
    PSA_DONE( );
    PSA_ASSERT( psa_register_se_driver( lifetime, &driver ) );
    PSA_ASSERT( psa_crypto_init( ) );
    PSA_ASSERT( psa_open_key( id, &handle ) );
    if( ! check_key_attributes( handle, &attributes ) )
        goto exit;
    /* This time, destroy the key. */
    PSA_ASSERT( psa_destroy_key( handle ) );

exit:
    psa_reset_key_attributes( &attributes );
    psa_destroy_key( handle );
    PSA_DONE( );
    psa_purge_storage( );
}
/* END_CASE */

/* BEGIN_CASE */
void key_creation_in_chosen_slot( int slot_arg,
                                  int expected_status_arg )
{
    psa_key_slot_number_t wanted_slot = slot_arg;
    psa_status_t expected_status = expected_status_arg;
    psa_status_t status;
    psa_drv_se_t driver;
    psa_drv_se_key_management_t key_management;
    psa_key_lifetime_t lifetime = 2;
    psa_key_id_t id = 1;
    psa_key_handle_t handle = 0;
    psa_key_attributes_t attributes = PSA_KEY_ATTRIBUTES_INIT;
    const uint8_t key_material[3] = {0xfa, 0xca, 0xde};

    memset( &driver, 0, sizeof( driver ) );
    memset( &key_management, 0, sizeof( key_management ) );
    driver.hal_version = PSA_DRV_SE_HAL_VERSION;
    driver.key_management = &key_management;
    driver.persistent_data_size = sizeof( ram_slot_usage_t );
    key_management.p_check_slot = ram_check_slot;
    key_management.p_import = ram_import;
    key_management.p_destroy = ram_destroy;
    key_management.p_export = ram_export;

    PSA_ASSERT( psa_register_se_driver( lifetime, &driver ) );
    PSA_ASSERT( psa_crypto_init( ) );

    /* Create a key. */
    psa_set_key_id( &attributes, id );
    psa_set_key_lifetime( &attributes, lifetime );
    psa_set_key_usage_flags( &attributes, PSA_KEY_USAGE_EXPORT );
    psa_set_key_type( &attributes, PSA_KEY_TYPE_RAW_DATA );
    psa_set_key_slot_number( &attributes, wanted_slot );
    status = psa_import_key( &attributes,
                             key_material, sizeof( key_material ),
                             &handle );
    TEST_EQUAL( status, expected_status );

    if( status == PSA_SUCCESS )
    {
        psa_reset_key_attributes( &attributes );
        TEST_EQUAL( psa_get_key_slot_number( &attributes ), 0 );

        /* Test that the key was created in the expected slot. */
        TEST_EQUAL( ram_slots[wanted_slot].type, PSA_KEY_TYPE_RAW_DATA );

        /* Test that the key is reported as being in the expected slot. */
        PSA_ASSERT( psa_get_key_attributes( handle, &attributes ) );
        TEST_EQUAL( psa_get_key_slot_number( &attributes ), wanted_slot );

        PSA_ASSERT( psa_destroy_key( handle ) );
    }

exit:
    psa_reset_key_attributes( &attributes );
    PSA_DONE( );
    ram_slots_reset( );
}
/* END_CASE */

/* BEGIN_CASE */
void register_key_smoke_test( int lifetime_arg, int expected_status_arg )
{
    psa_key_lifetime_t key_lifetime = lifetime_arg;
    psa_status_t expected_status = expected_status_arg;
    psa_drv_se_t driver;
    psa_key_attributes_t attributes = PSA_KEY_ATTRIBUTES_INIT;
    psa_key_id_t id = 1;
    size_t bit_size = 48;
    psa_key_slot_number_t wanted_slot = 0x123456789;
    psa_status_t status;

    memset( &driver, 0, sizeof( driver ) );
    driver.hal_version = PSA_DRV_SE_HAL_VERSION;

    PSA_ASSERT( psa_register_se_driver( MIN_DRIVER_LIFETIME, &driver ) );
    PSA_ASSERT( psa_crypto_init( ) );

    psa_set_key_id( &attributes, id );
    psa_set_key_lifetime( &attributes, key_lifetime );
    psa_set_key_usage_flags( &attributes, PSA_KEY_USAGE_EXPORT );
    psa_set_key_type( &attributes, PSA_KEY_TYPE_RAW_DATA );
    psa_set_key_bits( &attributes, bit_size );
    psa_set_key_slot_number( &attributes, wanted_slot );

    status = mbedtls_psa_register_se_key( &attributes );
    TEST_EQUAL( status, expected_status );

    if( status == PSA_SUCCESS )
    {
        psa_reset_key_attributes( &attributes );
        TEST_EQUAL( psa_get_key_slot_number( &attributes ), 0 );

#if 0 // TOnogrepDO: this won't work until persistent storage is implemented
        psa_key_handle_t handle = 0;
        PSA_ASSERT( psa_open_key( id, &handle ) );
        PSA_ASSERT( psa_get_key_attributes( handle, &attributes ) );
        TEST_EQUAL( psa_get_key_type( &attributes ), PSA_KEY_TYPE_RAW_DATA );
        TEST_EQUAL( psa_get_key_bits( &attributes ), bit_size );
        TEST_EQUAL( psa_get_key_slot_number( &attributes ), wanted_slot );
        PSA_ASSERT( psa_destroy_key( handle ) );
#endif
    }

exit:
    psa_reset_key_attributes( &attributes );
    PSA_DONE( );
}
/* END_CASE */<|MERGE_RESOLUTION|>--- conflicted
+++ resolved
@@ -177,15 +177,9 @@
     return( PSA_ERROR_INSUFFICIENT_STORAGE );
 }
 
-<<<<<<< HEAD
-psa_status_t ram_check_slot( psa_drv_se_context_t *context,
-                             const psa_key_attributes_t *attributes,
-                             psa_key_slot_number_t slot_number )
-=======
 static psa_status_t ram_check_slot( psa_drv_se_context_t *context,
                                     const psa_key_attributes_t *attributes,
                                     psa_key_slot_number_t slot_number )
->>>>>>> 6ce6e65f
 {
     (void) context;
     (void) attributes;
@@ -194,8 +188,6 @@
     return( PSA_SUCCESS );
 }
 
-<<<<<<< HEAD
-=======
 
 
 /****************************************************************/
@@ -386,7 +378,6 @@
         psa_destroy_se_persistent_data( lifetime );
 }
 
->>>>>>> 6ce6e65f
 /* END_HEADER */
 
 /* BEGIN_DEPENDENCIES
@@ -745,115 +736,4 @@
     PSA_DONE( );
     psa_purge_storage( );
 }
-/* END_CASE */
-
-/* BEGIN_CASE */
-void key_creation_in_chosen_slot( int slot_arg,
-                                  int expected_status_arg )
-{
-    psa_key_slot_number_t wanted_slot = slot_arg;
-    psa_status_t expected_status = expected_status_arg;
-    psa_status_t status;
-    psa_drv_se_t driver;
-    psa_drv_se_key_management_t key_management;
-    psa_key_lifetime_t lifetime = 2;
-    psa_key_id_t id = 1;
-    psa_key_handle_t handle = 0;
-    psa_key_attributes_t attributes = PSA_KEY_ATTRIBUTES_INIT;
-    const uint8_t key_material[3] = {0xfa, 0xca, 0xde};
-
-    memset( &driver, 0, sizeof( driver ) );
-    memset( &key_management, 0, sizeof( key_management ) );
-    driver.hal_version = PSA_DRV_SE_HAL_VERSION;
-    driver.key_management = &key_management;
-    driver.persistent_data_size = sizeof( ram_slot_usage_t );
-    key_management.p_check_slot = ram_check_slot;
-    key_management.p_import = ram_import;
-    key_management.p_destroy = ram_destroy;
-    key_management.p_export = ram_export;
-
-    PSA_ASSERT( psa_register_se_driver( lifetime, &driver ) );
-    PSA_ASSERT( psa_crypto_init( ) );
-
-    /* Create a key. */
-    psa_set_key_id( &attributes, id );
-    psa_set_key_lifetime( &attributes, lifetime );
-    psa_set_key_usage_flags( &attributes, PSA_KEY_USAGE_EXPORT );
-    psa_set_key_type( &attributes, PSA_KEY_TYPE_RAW_DATA );
-    psa_set_key_slot_number( &attributes, wanted_slot );
-    status = psa_import_key( &attributes,
-                             key_material, sizeof( key_material ),
-                             &handle );
-    TEST_EQUAL( status, expected_status );
-
-    if( status == PSA_SUCCESS )
-    {
-        psa_reset_key_attributes( &attributes );
-        TEST_EQUAL( psa_get_key_slot_number( &attributes ), 0 );
-
-        /* Test that the key was created in the expected slot. */
-        TEST_EQUAL( ram_slots[wanted_slot].type, PSA_KEY_TYPE_RAW_DATA );
-
-        /* Test that the key is reported as being in the expected slot. */
-        PSA_ASSERT( psa_get_key_attributes( handle, &attributes ) );
-        TEST_EQUAL( psa_get_key_slot_number( &attributes ), wanted_slot );
-
-        PSA_ASSERT( psa_destroy_key( handle ) );
-    }
-
-exit:
-    psa_reset_key_attributes( &attributes );
-    PSA_DONE( );
-    ram_slots_reset( );
-}
-/* END_CASE */
-
-/* BEGIN_CASE */
-void register_key_smoke_test( int lifetime_arg, int expected_status_arg )
-{
-    psa_key_lifetime_t key_lifetime = lifetime_arg;
-    psa_status_t expected_status = expected_status_arg;
-    psa_drv_se_t driver;
-    psa_key_attributes_t attributes = PSA_KEY_ATTRIBUTES_INIT;
-    psa_key_id_t id = 1;
-    size_t bit_size = 48;
-    psa_key_slot_number_t wanted_slot = 0x123456789;
-    psa_status_t status;
-
-    memset( &driver, 0, sizeof( driver ) );
-    driver.hal_version = PSA_DRV_SE_HAL_VERSION;
-
-    PSA_ASSERT( psa_register_se_driver( MIN_DRIVER_LIFETIME, &driver ) );
-    PSA_ASSERT( psa_crypto_init( ) );
-
-    psa_set_key_id( &attributes, id );
-    psa_set_key_lifetime( &attributes, key_lifetime );
-    psa_set_key_usage_flags( &attributes, PSA_KEY_USAGE_EXPORT );
-    psa_set_key_type( &attributes, PSA_KEY_TYPE_RAW_DATA );
-    psa_set_key_bits( &attributes, bit_size );
-    psa_set_key_slot_number( &attributes, wanted_slot );
-
-    status = mbedtls_psa_register_se_key( &attributes );
-    TEST_EQUAL( status, expected_status );
-
-    if( status == PSA_SUCCESS )
-    {
-        psa_reset_key_attributes( &attributes );
-        TEST_EQUAL( psa_get_key_slot_number( &attributes ), 0 );
-
-#if 0 // TOnogrepDO: this won't work until persistent storage is implemented
-        psa_key_handle_t handle = 0;
-        PSA_ASSERT( psa_open_key( id, &handle ) );
-        PSA_ASSERT( psa_get_key_attributes( handle, &attributes ) );
-        TEST_EQUAL( psa_get_key_type( &attributes ), PSA_KEY_TYPE_RAW_DATA );
-        TEST_EQUAL( psa_get_key_bits( &attributes ), bit_size );
-        TEST_EQUAL( psa_get_key_slot_number( &attributes ), wanted_slot );
-        PSA_ASSERT( psa_destroy_key( handle ) );
-#endif
-    }
-
-exit:
-    psa_reset_key_attributes( &attributes );
-    PSA_DONE( );
-}
 /* END_CASE */