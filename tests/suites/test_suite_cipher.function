/* BEGIN_HEADER */
#include "mbedtls/cipher.h"

#if defined(MBEDTLS_GCM_C)
#include "mbedtls/gcm.h"
#endif

#if defined(MBEDTLS_USE_PSA_CRYPTO)
#include "psa_crypto_helpers.h"
#endif

/* END_HEADER */

/* BEGIN_DEPENDENCIES
 * depends_on:MBEDTLS_CIPHER_C
 * END_DEPENDENCIES
 */

/* BEGIN_CASE */
void mbedtls_cipher_list(  )
{
    const int *cipher_type;

    for( cipher_type = mbedtls_cipher_list(); *cipher_type != 0; cipher_type++ )
        TEST_ASSERT( mbedtls_cipher_info_from_type( *cipher_type ) != NULL );
}
/* END_CASE */

/* BEGIN_CASE */
void cipher_invalid_param_unconditional( )
{
    mbedtls_cipher_context_t valid_ctx;
    mbedtls_cipher_context_t invalid_ctx;
    mbedtls_operation_t valid_operation = MBEDTLS_ENCRYPT;
    mbedtls_cipher_padding_t valid_mode = MBEDTLS_PADDING_ZEROS;
    unsigned char valid_buffer[] = { 0x01, 0x02, 0x03, 0x04, 0x05, 0x06, 0x07 };
    int valid_size = sizeof(valid_buffer);
    int valid_bitlen = valid_size * 8;
    const mbedtls_cipher_info_t *valid_info = mbedtls_cipher_info_from_type(
        *( mbedtls_cipher_list() ) );
    size_t size_t_var;

    (void)valid_mode; /* In some configurations this is unused */

    mbedtls_cipher_init( &valid_ctx );
    mbedtls_cipher_setup( &valid_ctx, valid_info );
    mbedtls_cipher_init( &invalid_ctx );

    /* mbedtls_cipher_setup() */
    TEST_ASSERT( mbedtls_cipher_setup( &valid_ctx, NULL ) ==
                 MBEDTLS_ERR_CIPHER_BAD_INPUT_DATA );

    /* mbedtls_cipher_get_block_size() */
    TEST_ASSERT( mbedtls_cipher_get_block_size( &invalid_ctx ) == 0 );

    /* mbedtls_cipher_get_cipher_mode() */
    TEST_ASSERT( mbedtls_cipher_get_cipher_mode( &invalid_ctx ) ==
                 MBEDTLS_MODE_NONE );

    /* mbedtls_cipher_get_iv_size() */
    TEST_ASSERT( mbedtls_cipher_get_iv_size( &invalid_ctx ) == 0 );

    /* mbedtls_cipher_get_type() */
    TEST_ASSERT(
        mbedtls_cipher_get_type( &invalid_ctx ) ==
        MBEDTLS_CIPHER_NONE);

    /* mbedtls_cipher_get_name() */
    TEST_ASSERT( mbedtls_cipher_get_name( &invalid_ctx ) == 0 );

    /* mbedtls_cipher_get_key_bitlen() */
    TEST_ASSERT( mbedtls_cipher_get_key_bitlen( &invalid_ctx ) ==
                 MBEDTLS_KEY_LENGTH_NONE );

    /* mbedtls_cipher_get_operation() */
    TEST_ASSERT( mbedtls_cipher_get_operation( &invalid_ctx ) ==
                 MBEDTLS_OPERATION_NONE );

    /* mbedtls_cipher_setkey() */
    TEST_ASSERT(
        mbedtls_cipher_setkey( &invalid_ctx,
                               valid_buffer,
                               valid_bitlen,
                               valid_operation ) ==
        MBEDTLS_ERR_CIPHER_BAD_INPUT_DATA );

    /* mbedtls_cipher_set_iv() */
    TEST_ASSERT(
        mbedtls_cipher_set_iv( &invalid_ctx,
                               valid_buffer,
                               valid_size ) ==
        MBEDTLS_ERR_CIPHER_BAD_INPUT_DATA );

    /* mbedtls_cipher_reset() */
    TEST_ASSERT( mbedtls_cipher_reset( &invalid_ctx ) ==
                 MBEDTLS_ERR_CIPHER_BAD_INPUT_DATA );

#if defined(MBEDTLS_GCM_C) || defined(MBEDTLS_CHACHAPOLY_C)
    /* mbedtls_cipher_update_ad() */
    TEST_ASSERT(
        mbedtls_cipher_update_ad( &invalid_ctx,
                                  valid_buffer,
                                  valid_size ) ==
        MBEDTLS_ERR_CIPHER_BAD_INPUT_DATA );
#endif /* defined(MBEDTLS_GCM_C) || defined(MBEDTLS_CHACHAPOLY_C) */

#if defined(MBEDTLS_CIPHER_MODE_WITH_PADDING)
    /* mbedtls_cipher_set_padding_mode() */
    TEST_ASSERT( mbedtls_cipher_set_padding_mode( &invalid_ctx, valid_mode ) ==
                 MBEDTLS_ERR_CIPHER_BAD_INPUT_DATA );
#endif

    /* mbedtls_cipher_update() */
    TEST_ASSERT(
        mbedtls_cipher_update( &invalid_ctx,
                               valid_buffer,
                               valid_size,
                               valid_buffer,
                               &size_t_var ) ==
        MBEDTLS_ERR_CIPHER_BAD_INPUT_DATA );

    /* mbedtls_cipher_finish() */
    TEST_ASSERT(
        mbedtls_cipher_finish( &invalid_ctx,
                               valid_buffer,
                               &size_t_var ) ==
        MBEDTLS_ERR_CIPHER_BAD_INPUT_DATA );

#if defined(MBEDTLS_GCM_C) || defined(MBEDTLS_CHACHAPOLY_C)
    /* mbedtls_cipher_write_tag() */
    TEST_ASSERT(
        mbedtls_cipher_write_tag( &invalid_ctx,
                                  valid_buffer,
                                  valid_size ) ==
        MBEDTLS_ERR_CIPHER_BAD_INPUT_DATA );

    /* mbedtls_cipher_check_tag() */
    TEST_ASSERT(
        mbedtls_cipher_check_tag( &invalid_ctx,
                                  valid_buffer,
                                  valid_size ) ==
        MBEDTLS_ERR_CIPHER_BAD_INPUT_DATA );
#endif /* defined(MBEDTLS_GCM_C) || defined(MBEDTLS_CHACHAPOLY_C) */

exit:
    mbedtls_cipher_free( &invalid_ctx );
    mbedtls_cipher_free( &valid_ctx );
}
/* END_CASE */

/* BEGIN_CASE depends_on:MBEDTLS_CHECK_PARAMS:!MBEDTLS_PARAM_FAILED_ALT */
void cipher_invalid_param_conditional( )
{
    mbedtls_cipher_context_t valid_ctx;

    mbedtls_operation_t valid_operation = MBEDTLS_ENCRYPT;
    mbedtls_operation_t invalid_operation = 100;
    mbedtls_cipher_padding_t valid_mode = MBEDTLS_PADDING_ZEROS;
    unsigned char valid_buffer[] = { 0x01, 0x02, 0x03, 0x04, 0x05, 0x06, 0x07 };
    int valid_size = sizeof(valid_buffer);
    int valid_bitlen = valid_size * 8;
    const mbedtls_cipher_info_t *valid_info = mbedtls_cipher_info_from_type(
        *( mbedtls_cipher_list() ) );

    size_t size_t_var;

    (void)valid_mode; /* In some configurations this is unused */

    /* mbedtls_cipher_init() */
    TEST_VALID_PARAM( mbedtls_cipher_init( &valid_ctx ) );
    TEST_INVALID_PARAM( mbedtls_cipher_init( NULL ) );

    /* mbedtls_cipher_setup() */
    TEST_VALID_PARAM( mbedtls_cipher_setup( &valid_ctx, valid_info ) );
    TEST_INVALID_PARAM_RET(
        MBEDTLS_ERR_CIPHER_BAD_INPUT_DATA,
        mbedtls_cipher_setup( NULL, valid_info ) );

    /* mbedtls_cipher_get_block_size() */
    TEST_INVALID_PARAM_RET( 0, mbedtls_cipher_get_block_size( NULL ) );

    /* mbedtls_cipher_get_cipher_mode() */
    TEST_INVALID_PARAM_RET(
        MBEDTLS_MODE_NONE,
        mbedtls_cipher_get_cipher_mode( NULL ) );

    /* mbedtls_cipher_get_iv_size() */
    TEST_INVALID_PARAM_RET( 0, mbedtls_cipher_get_iv_size( NULL ) );

    /* mbedtls_cipher_get_type() */
    TEST_INVALID_PARAM_RET(
        MBEDTLS_CIPHER_NONE,
        mbedtls_cipher_get_type( NULL ) );

    /* mbedtls_cipher_get_name() */
    TEST_INVALID_PARAM_RET( 0, mbedtls_cipher_get_name( NULL ) );

    /* mbedtls_cipher_get_key_bitlen() */
    TEST_INVALID_PARAM_RET(
        MBEDTLS_KEY_LENGTH_NONE,
        mbedtls_cipher_get_key_bitlen( NULL ) );

    /* mbedtls_cipher_get_operation() */
    TEST_INVALID_PARAM_RET(
        MBEDTLS_OPERATION_NONE,
        mbedtls_cipher_get_operation( NULL ) );

    /* mbedtls_cipher_setkey() */
    TEST_INVALID_PARAM_RET(
        MBEDTLS_ERR_CIPHER_BAD_INPUT_DATA,
        mbedtls_cipher_setkey( NULL,
                               valid_buffer,
                               valid_bitlen,
                               valid_operation ) );
    TEST_INVALID_PARAM_RET(
        MBEDTLS_ERR_CIPHER_BAD_INPUT_DATA,
        mbedtls_cipher_setkey( &valid_ctx,
                               NULL,
                               valid_bitlen,
                               valid_operation ) );
    TEST_INVALID_PARAM_RET(
        MBEDTLS_ERR_CIPHER_BAD_INPUT_DATA,
        mbedtls_cipher_setkey( &valid_ctx,
                               valid_buffer,
                               valid_bitlen,
                               invalid_operation ) );

    /* mbedtls_cipher_set_iv() */
    TEST_INVALID_PARAM_RET(
        MBEDTLS_ERR_CIPHER_BAD_INPUT_DATA,
        mbedtls_cipher_set_iv( NULL,
                               valid_buffer,
                               valid_size ) );
    TEST_INVALID_PARAM_RET(
        MBEDTLS_ERR_CIPHER_BAD_INPUT_DATA,
        mbedtls_cipher_set_iv( &valid_ctx,
                               NULL,
                               valid_size ) );

    /* mbedtls_cipher_reset() */
    TEST_INVALID_PARAM_RET( MBEDTLS_ERR_CIPHER_BAD_INPUT_DATA,
                            mbedtls_cipher_reset( NULL ) );

#if defined(MBEDTLS_GCM_C) || defined(MBEDTLS_CHACHAPOLY_C)
    /* mbedtls_cipher_update_ad() */
    TEST_INVALID_PARAM_RET(
        MBEDTLS_ERR_CIPHER_BAD_INPUT_DATA,
        mbedtls_cipher_update_ad( NULL,
                                  valid_buffer,
                                  valid_size ) );
    TEST_INVALID_PARAM_RET(
        MBEDTLS_ERR_CIPHER_BAD_INPUT_DATA,
        mbedtls_cipher_update_ad( &valid_ctx,
                                  NULL,
                                  valid_size ) );
#endif /* defined(MBEDTLS_GCM_C) || defined(MBEDTLS_CHACHAPOLY_C) */

#if defined(MBEDTLS_CIPHER_MODE_WITH_PADDING)
    /* mbedtls_cipher_set_padding_mode() */
    TEST_INVALID_PARAM_RET( MBEDTLS_ERR_CIPHER_BAD_INPUT_DATA,
                            mbedtls_cipher_set_padding_mode( NULL, valid_mode ) );
#endif

    /* mbedtls_cipher_update() */
    TEST_INVALID_PARAM_RET(
        MBEDTLS_ERR_CIPHER_BAD_INPUT_DATA,
        mbedtls_cipher_update( NULL,
                               valid_buffer,
                               valid_size,
                               valid_buffer,
                               &size_t_var ) );
    TEST_INVALID_PARAM_RET(
        MBEDTLS_ERR_CIPHER_BAD_INPUT_DATA,
        mbedtls_cipher_update( &valid_ctx,
                               NULL, valid_size,
                               valid_buffer,
                               &size_t_var ) );
    TEST_INVALID_PARAM_RET(
        MBEDTLS_ERR_CIPHER_BAD_INPUT_DATA,
        mbedtls_cipher_update( &valid_ctx,
                               valid_buffer, valid_size,
                               NULL,
                               &size_t_var ) );
    TEST_INVALID_PARAM_RET(
        MBEDTLS_ERR_CIPHER_BAD_INPUT_DATA,
        mbedtls_cipher_update( &valid_ctx,
                               valid_buffer, valid_size,
                               valid_buffer,
                               NULL ) );

    /* mbedtls_cipher_finish() */
    TEST_INVALID_PARAM_RET(
        MBEDTLS_ERR_CIPHER_BAD_INPUT_DATA,
        mbedtls_cipher_finish( NULL,
                               valid_buffer,
                               &size_t_var ) );
    TEST_INVALID_PARAM_RET(
        MBEDTLS_ERR_CIPHER_BAD_INPUT_DATA,
        mbedtls_cipher_finish( &valid_ctx,
                               NULL,
                               &size_t_var ) );
    TEST_INVALID_PARAM_RET(
        MBEDTLS_ERR_CIPHER_BAD_INPUT_DATA,
        mbedtls_cipher_finish( &valid_ctx,
                               valid_buffer,
                               NULL ) );

#if defined(MBEDTLS_GCM_C) || defined(MBEDTLS_CHACHAPOLY_C)
    /* mbedtls_cipher_write_tag() */
    TEST_INVALID_PARAM_RET(
        MBEDTLS_ERR_CIPHER_BAD_INPUT_DATA,
        mbedtls_cipher_write_tag( NULL,
                                  valid_buffer,
                                  valid_size ) );
    TEST_INVALID_PARAM_RET(
        MBEDTLS_ERR_CIPHER_BAD_INPUT_DATA,
        mbedtls_cipher_write_tag( &valid_ctx,
                                  NULL,
                                  valid_size ) );

    /* mbedtls_cipher_check_tag() */
    TEST_INVALID_PARAM_RET(
        MBEDTLS_ERR_CIPHER_BAD_INPUT_DATA,
        mbedtls_cipher_check_tag( NULL,
                                  valid_buffer,
                                  valid_size ) );
    TEST_INVALID_PARAM_RET(
        MBEDTLS_ERR_CIPHER_BAD_INPUT_DATA,
        mbedtls_cipher_check_tag( &valid_ctx,
                                  NULL,
                                  valid_size ) );
#endif /* defined(MBEDTLS_GCM_C) || defined(MBEDTLS_CHACHAPOLY_C) */

    /* mbedtls_cipher_crypt() */
    TEST_INVALID_PARAM_RET(
        MBEDTLS_ERR_CIPHER_BAD_INPUT_DATA,
        mbedtls_cipher_crypt( NULL,
                              valid_buffer, valid_size,
                              valid_buffer, valid_size,
                              valid_buffer, &size_t_var ) );
    TEST_INVALID_PARAM_RET(
        MBEDTLS_ERR_CIPHER_BAD_INPUT_DATA,
        mbedtls_cipher_crypt( &valid_ctx,
                              NULL, valid_size,
                              valid_buffer, valid_size,
                              valid_buffer, &size_t_var ) );
    TEST_INVALID_PARAM_RET(
        MBEDTLS_ERR_CIPHER_BAD_INPUT_DATA,
        mbedtls_cipher_crypt( &valid_ctx,
                              valid_buffer, valid_size,
                              NULL, valid_size,
                              valid_buffer, &size_t_var ) );
    TEST_INVALID_PARAM_RET(
        MBEDTLS_ERR_CIPHER_BAD_INPUT_DATA,
        mbedtls_cipher_crypt( &valid_ctx,
                              valid_buffer, valid_size,
                              valid_buffer, valid_size,
                              NULL, &size_t_var ) );
    TEST_INVALID_PARAM_RET(
        MBEDTLS_ERR_CIPHER_BAD_INPUT_DATA,
        mbedtls_cipher_crypt( &valid_ctx,
                              valid_buffer, valid_size,
                              valid_buffer, valid_size,
                              valid_buffer, NULL ) );

#if defined(MBEDTLS_CIPHER_MODE_AEAD)
    /* mbedtls_cipher_auth_encrypt() */
    TEST_INVALID_PARAM_RET(
        MBEDTLS_ERR_CIPHER_BAD_INPUT_DATA,
        mbedtls_cipher_auth_encrypt( NULL,
                                     valid_buffer, valid_size,
                                     valid_buffer, valid_size,
                                     valid_buffer, valid_size,
                                     valid_buffer, &size_t_var,
                                     valid_buffer, valid_size ) );
    TEST_INVALID_PARAM_RET(
        MBEDTLS_ERR_CIPHER_BAD_INPUT_DATA,
        mbedtls_cipher_auth_encrypt( &valid_ctx,
                                     NULL, valid_size,
                                     valid_buffer, valid_size,
                                     valid_buffer, valid_size,
                                     valid_buffer, &size_t_var,
                                     valid_buffer, valid_size ) );
    TEST_INVALID_PARAM_RET(
        MBEDTLS_ERR_CIPHER_BAD_INPUT_DATA,
        mbedtls_cipher_auth_encrypt( &valid_ctx,
                                     valid_buffer, valid_size,
                                     NULL, valid_size,
                                     valid_buffer, valid_size,
                                     valid_buffer, &size_t_var,
                                     valid_buffer, valid_size ) );
    TEST_INVALID_PARAM_RET(
        MBEDTLS_ERR_CIPHER_BAD_INPUT_DATA,
        mbedtls_cipher_auth_encrypt( &valid_ctx,
                                     valid_buffer, valid_size,
                                     valid_buffer, valid_size,
                                     NULL, valid_size,
                                     valid_buffer, &size_t_var,
                                     valid_buffer, valid_size ) );
    TEST_INVALID_PARAM_RET(
        MBEDTLS_ERR_CIPHER_BAD_INPUT_DATA,
        mbedtls_cipher_auth_encrypt( &valid_ctx,
                                     valid_buffer, valid_size,
                                     valid_buffer, valid_size,
                                     valid_buffer, valid_size,
                                     NULL, &size_t_var,
                                     valid_buffer, valid_size ) );
    TEST_INVALID_PARAM_RET(
        MBEDTLS_ERR_CIPHER_BAD_INPUT_DATA,
        mbedtls_cipher_auth_encrypt( &valid_ctx,
                                     valid_buffer, valid_size,
                                     valid_buffer, valid_size,
                                     valid_buffer, valid_size,
                                     valid_buffer, NULL,
                                     valid_buffer, valid_size ) );
    TEST_INVALID_PARAM_RET(
        MBEDTLS_ERR_CIPHER_BAD_INPUT_DATA,
        mbedtls_cipher_auth_encrypt( &valid_ctx,
                                     valid_buffer, valid_size,
                                     valid_buffer, valid_size,
                                     valid_buffer, valid_size,
                                     valid_buffer, &size_t_var,
                                     NULL, valid_size ) );

    /* mbedtls_cipher_auth_decrypt() */
    TEST_INVALID_PARAM_RET(
        MBEDTLS_ERR_CIPHER_BAD_INPUT_DATA,
        mbedtls_cipher_auth_decrypt( NULL,
                                     valid_buffer, valid_size,
                                     valid_buffer, valid_size,
                                     valid_buffer, valid_size,
                                     valid_buffer, &size_t_var,
                                     valid_buffer, valid_size ) );
    TEST_INVALID_PARAM_RET(
        MBEDTLS_ERR_CIPHER_BAD_INPUT_DATA,
        mbedtls_cipher_auth_decrypt( &valid_ctx,
                                     NULL, valid_size,
                                     valid_buffer, valid_size,
                                     valid_buffer, valid_size,
                                     valid_buffer, &size_t_var,
                                     valid_buffer, valid_size ) );
    TEST_INVALID_PARAM_RET(
        MBEDTLS_ERR_CIPHER_BAD_INPUT_DATA,
        mbedtls_cipher_auth_decrypt( &valid_ctx,
                                     valid_buffer, valid_size,
                                     NULL, valid_size,
                                     valid_buffer, valid_size,
                                     valid_buffer, &size_t_var,
                                     valid_buffer, valid_size ) );
    TEST_INVALID_PARAM_RET(
        MBEDTLS_ERR_CIPHER_BAD_INPUT_DATA,
        mbedtls_cipher_auth_decrypt( &valid_ctx,
                                     valid_buffer, valid_size,
                                     valid_buffer, valid_size,
                                     NULL, valid_size,
                                     valid_buffer, &size_t_var,
                                     valid_buffer, valid_size ) );
    TEST_INVALID_PARAM_RET(
        MBEDTLS_ERR_CIPHER_BAD_INPUT_DATA,
        mbedtls_cipher_auth_decrypt( &valid_ctx,
                                     valid_buffer, valid_size,
                                     valid_buffer, valid_size,
                                     valid_buffer, valid_size,
                                     NULL, &size_t_var,
                                     valid_buffer, valid_size ) );
    TEST_INVALID_PARAM_RET(
        MBEDTLS_ERR_CIPHER_BAD_INPUT_DATA,
        mbedtls_cipher_auth_decrypt( &valid_ctx,
                                     valid_buffer, valid_size,
                                     valid_buffer, valid_size,
                                     valid_buffer, valid_size,
                                     valid_buffer, NULL,
                                     valid_buffer, valid_size ) );
    TEST_INVALID_PARAM_RET(
        MBEDTLS_ERR_CIPHER_BAD_INPUT_DATA,
        mbedtls_cipher_auth_decrypt( &valid_ctx,
                                     valid_buffer, valid_size,
                                     valid_buffer, valid_size,
                                     valid_buffer, valid_size,
                                     valid_buffer, &size_t_var,
                                     NULL, valid_size ) );
#endif /* defined(MBEDTLS_CIPHER_MODE_AEAD) */

    /* mbedtls_cipher_free() */
    TEST_VALID_PARAM( mbedtls_cipher_free( NULL ) );
exit:
    TEST_VALID_PARAM( mbedtls_cipher_free( &valid_ctx ) );
}
/* END_CASE */

/* BEGIN_CASE depends_on:MBEDTLS_AES_C */
void cipher_special_behaviours(  )
{
    const mbedtls_cipher_info_t *cipher_info;
    mbedtls_cipher_context_t ctx;
    unsigned char input[32];
    unsigned char output[32];
#if defined (MBEDTLS_CIPHER_MODE_CBC)
    unsigned char iv[32];
#endif
    size_t olen = 0;

    mbedtls_cipher_init( &ctx );
    memset( input, 0, sizeof( input ) );
    memset( output, 0, sizeof( output ) );
#if defined(MBEDTLS_CIPHER_MODE_CBC)
    memset( iv, 0, sizeof( iv ) );

    /* Check and get info structures */
    cipher_info = mbedtls_cipher_info_from_type( MBEDTLS_CIPHER_AES_128_CBC );
    TEST_ASSERT( NULL != cipher_info );

    TEST_ASSERT( 0 == mbedtls_cipher_setup( &ctx, cipher_info ) );

    /* IV too big */
    TEST_ASSERT( mbedtls_cipher_set_iv( &ctx, iv, MBEDTLS_MAX_IV_LENGTH + 1 )
                 == MBEDTLS_ERR_CIPHER_FEATURE_UNAVAILABLE );

    /* IV too small */
    TEST_ASSERT( mbedtls_cipher_set_iv( &ctx, iv, 0 )
                 == MBEDTLS_ERR_CIPHER_BAD_INPUT_DATA );

    mbedtls_cipher_free( &ctx );
    mbedtls_cipher_init( &ctx );
#endif /* MBEDTLS_CIPHER_MODE_CBC */
    cipher_info = mbedtls_cipher_info_from_type( MBEDTLS_CIPHER_AES_128_ECB );
    TEST_ASSERT( NULL != cipher_info );

    TEST_ASSERT( 0 == mbedtls_cipher_setup( &ctx, cipher_info ) );

    /* Update ECB with partial block */
    TEST_ASSERT( mbedtls_cipher_update( &ctx, input, 1, output, &olen )
                 == MBEDTLS_ERR_CIPHER_FULL_BLOCK_EXPECTED );

exit:
    mbedtls_cipher_free( &ctx );
}
/* END_CASE */

/* BEGIN_CASE */
void enc_dec_buf( int cipher_id, char * cipher_string, int key_len,
                  int length_val, int pad_mode )
{
    size_t length = length_val, outlen, total_len, i, block_size;
    unsigned char key[64];
    unsigned char iv[16];
    unsigned char ad[13];
    unsigned char tag[16];
    unsigned char inbuf[64];
    unsigned char encbuf[64];
    unsigned char decbuf[64];

    const mbedtls_cipher_info_t *cipher_info;
    mbedtls_cipher_context_t ctx_dec;
    mbedtls_cipher_context_t ctx_enc;

    /*
     * Prepare contexts
     */
    mbedtls_cipher_init( &ctx_dec );
    mbedtls_cipher_init( &ctx_enc );

    memset( key, 0x2a, sizeof( key ) );

    /* Check and get info structures */
    cipher_info = mbedtls_cipher_info_from_type( cipher_id );
    TEST_ASSERT( NULL != cipher_info );
    TEST_ASSERT( mbedtls_cipher_info_from_string( cipher_string ) == cipher_info );

    /* Initialise enc and dec contexts */
    TEST_ASSERT( 0 == mbedtls_cipher_setup( &ctx_dec, cipher_info ) );
    TEST_ASSERT( 0 == mbedtls_cipher_setup( &ctx_enc, cipher_info ) );

    TEST_ASSERT( 0 == mbedtls_cipher_setkey( &ctx_dec, key, key_len, MBEDTLS_DECRYPT ) );
    TEST_ASSERT( 0 == mbedtls_cipher_setkey( &ctx_enc, key, key_len, MBEDTLS_ENCRYPT ) );

#if defined(MBEDTLS_CIPHER_MODE_WITH_PADDING)
    if( -1 != pad_mode )
    {
        TEST_ASSERT( 0 == mbedtls_cipher_set_padding_mode( &ctx_dec, pad_mode ) );
        TEST_ASSERT( 0 == mbedtls_cipher_set_padding_mode( &ctx_enc, pad_mode ) );
    }
#else
    (void) pad_mode;
#endif /* MBEDTLS_CIPHER_MODE_WITH_PADDING */

    /*
     * Do a few encode/decode cycles
     */
    for( i = 0; i < 3; i++ )
    {
    memset( iv , 0x00 + i, sizeof( iv ) );
    memset( ad, 0x10 + i, sizeof( ad ) );
    memset( inbuf, 0x20 + i, sizeof( inbuf ) );

    memset( encbuf, 0, sizeof( encbuf ) );
    memset( decbuf, 0, sizeof( decbuf ) );
    memset( tag, 0, sizeof( tag ) );

    TEST_ASSERT( 0 == mbedtls_cipher_set_iv( &ctx_dec, iv, sizeof( iv ) ) );
    TEST_ASSERT( 0 == mbedtls_cipher_set_iv( &ctx_enc, iv, sizeof( iv ) ) );

    TEST_ASSERT( 0 == mbedtls_cipher_reset( &ctx_dec ) );
    TEST_ASSERT( 0 == mbedtls_cipher_reset( &ctx_enc ) );

#if defined(MBEDTLS_GCM_C) || defined(MBEDTLS_CHACHAPOLY_C)
    TEST_ASSERT( 0 == mbedtls_cipher_update_ad( &ctx_dec, ad, sizeof( ad ) - i ) );
    TEST_ASSERT( 0 == mbedtls_cipher_update_ad( &ctx_enc, ad, sizeof( ad ) - i ) );
#endif

    block_size = mbedtls_cipher_get_block_size( &ctx_enc );
    TEST_ASSERT( block_size != 0 );

    /* encode length number of bytes from inbuf */
    TEST_ASSERT( 0 == mbedtls_cipher_update( &ctx_enc, inbuf, length, encbuf, &outlen ) );
    total_len = outlen;

    TEST_ASSERT( total_len == length ||
                 ( total_len % block_size == 0 &&
                   total_len < length &&
                   total_len + block_size > length ) );

    TEST_ASSERT( 0 == mbedtls_cipher_finish( &ctx_enc, encbuf + outlen, &outlen ) );
    total_len += outlen;

#if defined(MBEDTLS_GCM_C) || defined(MBEDTLS_CHACHAPOLY_C)
    TEST_ASSERT( 0 == mbedtls_cipher_write_tag( &ctx_enc, tag, sizeof( tag ) ) );
#endif

    TEST_ASSERT( total_len == length ||
                 ( total_len % block_size == 0 &&
                   total_len > length &&
                   total_len <= length + block_size ) );

    /* decode the previously encoded string */
    TEST_ASSERT( 0 == mbedtls_cipher_update( &ctx_dec, encbuf, total_len, decbuf, &outlen ) );
    total_len = outlen;

    TEST_ASSERT( total_len == length ||
                 ( total_len % block_size == 0 &&
                   total_len < length &&
                   total_len + block_size >= length ) );

    TEST_ASSERT( 0 == mbedtls_cipher_finish( &ctx_dec, decbuf + outlen, &outlen ) );
    total_len += outlen;

#if defined(MBEDTLS_GCM_C) || defined(MBEDTLS_CHACHAPOLY_C)
    TEST_ASSERT( 0 == mbedtls_cipher_check_tag( &ctx_dec, tag, sizeof( tag ) ) );
#endif

    /* check result */
    TEST_ASSERT( total_len == length );
    TEST_ASSERT( 0 == memcmp(inbuf, decbuf, length) );
    }

    /*
     * Done
     */
exit:
    mbedtls_cipher_free( &ctx_dec );
    mbedtls_cipher_free( &ctx_enc );
}
/* END_CASE */

/* BEGIN_CASE */
void enc_fail( int cipher_id, int pad_mode, int key_len, int length_val,
               int ret )
{
    size_t length = length_val;
    unsigned char key[32];
    unsigned char iv[16];

    const mbedtls_cipher_info_t *cipher_info;
    mbedtls_cipher_context_t ctx;

    unsigned char inbuf[64];
    unsigned char encbuf[64];

    size_t outlen = 0;

    memset( key, 0, 32 );
    memset( iv , 0, 16 );

    mbedtls_cipher_init( &ctx );

    memset( inbuf, 5, 64 );
    memset( encbuf, 0, 64 );

    /* Check and get info structures */
    cipher_info = mbedtls_cipher_info_from_type( cipher_id );
    TEST_ASSERT( NULL != cipher_info );

    /* Initialise context */
    TEST_ASSERT( 0 == mbedtls_cipher_setup( &ctx, cipher_info ) );
    TEST_ASSERT( 0 == mbedtls_cipher_setkey( &ctx, key, key_len, MBEDTLS_ENCRYPT ) );
#if defined(MBEDTLS_CIPHER_MODE_WITH_PADDING)
    TEST_ASSERT( 0 == mbedtls_cipher_set_padding_mode( &ctx, pad_mode ) );
#else
    (void) pad_mode;
#endif /* MBEDTLS_CIPHER_MODE_WITH_PADDING */
    TEST_ASSERT( 0 == mbedtls_cipher_set_iv( &ctx, iv, 16 ) );
    TEST_ASSERT( 0 == mbedtls_cipher_reset( &ctx ) );
#if defined(MBEDTLS_GCM_C) || defined(MBEDTLS_CHACHAPOLY_C)
    TEST_ASSERT( 0 == mbedtls_cipher_update_ad( &ctx, NULL, 0 ) );
#endif

    /* encode length number of bytes from inbuf */
    TEST_ASSERT( 0 == mbedtls_cipher_update( &ctx, inbuf, length, encbuf, &outlen ) );
    TEST_ASSERT( ret == mbedtls_cipher_finish( &ctx, encbuf + outlen, &outlen ) );

    /* done */
exit:
    mbedtls_cipher_free( &ctx );
}
/* END_CASE */

/* BEGIN_CASE */
void dec_empty_buf( int cipher )
{
    unsigned char key[32];
    unsigned char iv[16];

    mbedtls_cipher_context_t ctx_dec;
    const mbedtls_cipher_info_t *cipher_info;

    unsigned char encbuf[64];
    unsigned char decbuf[64];

    size_t outlen = 0;

    int expected_ret;

    memset( key, 0, 32 );
    memset( iv , 0, 16 );

    mbedtls_cipher_init( &ctx_dec );

    memset( encbuf, 0, 64 );
    memset( decbuf, 0, 64 );

    /* Initialise context */
    cipher_info = mbedtls_cipher_info_from_type( cipher );
    TEST_ASSERT( NULL != cipher_info);
    TEST_ASSERT( sizeof(key) * 8 >= cipher_info->key_bitlen );

    TEST_ASSERT( 0 == mbedtls_cipher_setup( &ctx_dec, cipher_info ) );

    TEST_ASSERT( 0 == mbedtls_cipher_setkey( &ctx_dec,
                                             key, cipher_info->key_bitlen,
                                             MBEDTLS_DECRYPT ) );

    TEST_ASSERT( 0 == mbedtls_cipher_set_iv( &ctx_dec, iv, 16 ) );

    TEST_ASSERT( 0 == mbedtls_cipher_reset( &ctx_dec ) );

#if defined(MBEDTLS_GCM_C) || defined(MBEDTLS_CHACHAPOLY_C)
    TEST_ASSERT( 0 == mbedtls_cipher_update_ad( &ctx_dec, NULL, 0 ) );
#endif

    /* decode 0-byte string */
    TEST_ASSERT( 0 == mbedtls_cipher_update( &ctx_dec, encbuf, 0, decbuf, &outlen ) );
    TEST_ASSERT( 0 == outlen );

    if ( cipher_info->mode == MBEDTLS_MODE_CBC ||
         cipher_info->mode == MBEDTLS_MODE_ECB )
    {
        /* CBC and ECB ciphers need a full block of input. */
        expected_ret = MBEDTLS_ERR_CIPHER_FULL_BLOCK_EXPECTED;
    }
    else
    {
        /* Non-CBC and non-ECB ciphers are OK with decrypting empty buffers and
         * return success, not MBEDTLS_ERR_CIPHER_FULL_BLOCK_EXPECTED, when
         * decrypting an empty buffer. */
        expected_ret = 0;
    }

    TEST_ASSERT( expected_ret == mbedtls_cipher_finish(
                                    &ctx_dec, decbuf + outlen, &outlen ) );
    TEST_ASSERT( 0 == outlen );

exit:
    mbedtls_cipher_free( &ctx_dec );
}
/* END_CASE */

/* BEGIN_CASE */
void enc_dec_buf_multipart( int cipher_id, int key_len, int first_length_val,
                            int second_length_val, int pad_mode,
                            int first_encrypt_output_len, int second_encrypt_output_len,
                            int first_decrypt_output_len, int second_decrypt_output_len )
{
    size_t first_length = first_length_val;
    size_t second_length = second_length_val;
    size_t length = first_length + second_length;
    size_t block_size;
    unsigned char key[32];
    unsigned char iv[16];

    mbedtls_cipher_context_t ctx_dec;
    mbedtls_cipher_context_t ctx_enc;
    const mbedtls_cipher_info_t *cipher_info;

    unsigned char inbuf[64];
    unsigned char encbuf[64];
    unsigned char decbuf[64];

    size_t outlen = 0;
    size_t totaloutlen = 0;

    memset( key, 0, 32 );
    memset( iv , 0, 16 );

    mbedtls_cipher_init( &ctx_dec );
    mbedtls_cipher_init( &ctx_enc );

    memset( inbuf, 5, 64 );
    memset( encbuf, 0, 64 );
    memset( decbuf, 0, 64 );

    /* Initialise enc and dec contexts */
    cipher_info = mbedtls_cipher_info_from_type( cipher_id );
    TEST_ASSERT( NULL != cipher_info);

    TEST_ASSERT( 0 == mbedtls_cipher_setup( &ctx_dec, cipher_info ) );
    TEST_ASSERT( 0 == mbedtls_cipher_setup( &ctx_enc, cipher_info ) );

    TEST_ASSERT( 0 == mbedtls_cipher_setkey( &ctx_dec, key, key_len, MBEDTLS_DECRYPT ) );
    TEST_ASSERT( 0 == mbedtls_cipher_setkey( &ctx_enc, key, key_len, MBEDTLS_ENCRYPT ) );

#if defined(MBEDTLS_CIPHER_MODE_WITH_PADDING)
    if( -1 != pad_mode )
    {
        TEST_ASSERT( 0 == mbedtls_cipher_set_padding_mode( &ctx_dec, pad_mode ) );
        TEST_ASSERT( 0 == mbedtls_cipher_set_padding_mode( &ctx_enc, pad_mode ) );
    }
#else
    (void) pad_mode;
#endif /* MBEDTLS_CIPHER_MODE_WITH_PADDING */

    TEST_ASSERT( 0 == mbedtls_cipher_set_iv( &ctx_dec, iv, 16 ) );
    TEST_ASSERT( 0 == mbedtls_cipher_set_iv( &ctx_enc, iv, 16 ) );

    TEST_ASSERT( 0 == mbedtls_cipher_reset( &ctx_dec ) );
    TEST_ASSERT( 0 == mbedtls_cipher_reset( &ctx_enc ) );

#if defined(MBEDTLS_GCM_C) || defined(MBEDTLS_CHACHAPOLY_C)
    TEST_ASSERT( 0 == mbedtls_cipher_update_ad( &ctx_dec, NULL, 0 ) );
    TEST_ASSERT( 0 == mbedtls_cipher_update_ad( &ctx_enc, NULL, 0 ) );
#endif

    block_size = mbedtls_cipher_get_block_size( &ctx_enc );
    TEST_ASSERT( block_size != 0 );

    /* encode length number of bytes from inbuf */
    TEST_ASSERT( 0 == mbedtls_cipher_update( &ctx_enc, inbuf, first_length, encbuf, &outlen ) );
    TEST_ASSERT( (size_t)first_encrypt_output_len == outlen );
    totaloutlen = outlen;
    TEST_ASSERT( 0 == mbedtls_cipher_update( &ctx_enc, inbuf + first_length, second_length, encbuf + totaloutlen, &outlen ) );
    TEST_ASSERT( (size_t)second_encrypt_output_len == outlen );
    totaloutlen += outlen;
    TEST_ASSERT( totaloutlen == length ||
                 ( totaloutlen % block_size == 0 &&
                   totaloutlen < length &&
                   totaloutlen + block_size > length ) );

    TEST_ASSERT( 0 == mbedtls_cipher_finish( &ctx_enc, encbuf + totaloutlen, &outlen ) );
    totaloutlen += outlen;
    TEST_ASSERT( totaloutlen == length ||
                 ( totaloutlen % block_size == 0 &&
                   totaloutlen > length &&
                   totaloutlen <= length + block_size ) );

    /* decode the previously encoded string */
    second_length = totaloutlen - first_length;
    TEST_ASSERT( 0 == mbedtls_cipher_update( &ctx_dec, encbuf, first_length, decbuf, &outlen ) );
    TEST_ASSERT( (size_t)first_decrypt_output_len == outlen );
    totaloutlen = outlen;
    TEST_ASSERT( 0 == mbedtls_cipher_update( &ctx_dec, encbuf + first_length, second_length, decbuf + totaloutlen, &outlen ) );
    TEST_ASSERT( (size_t)second_decrypt_output_len == outlen );
    totaloutlen += outlen;

    TEST_ASSERT( totaloutlen == length ||
                 ( totaloutlen % block_size == 0 &&
                   totaloutlen < length &&
                   totaloutlen + block_size >= length ) );

    TEST_ASSERT( 0 == mbedtls_cipher_finish( &ctx_dec, decbuf + totaloutlen, &outlen ) );
    totaloutlen += outlen;

    TEST_ASSERT( totaloutlen == length );

    TEST_ASSERT( 0 == memcmp(inbuf, decbuf, length) );

exit:
    mbedtls_cipher_free( &ctx_dec );
    mbedtls_cipher_free( &ctx_enc );
}
/* END_CASE */

/* BEGIN_CASE */
void decrypt_test_vec( int cipher_id, int pad_mode, data_t * key,
                       data_t * iv, data_t * cipher,
                       data_t * clear, data_t * ad, data_t * tag,
                       int finish_result, int tag_result )
{
    unsigned char output[265];
    mbedtls_cipher_context_t ctx;
    size_t outlen, total_len;

    mbedtls_cipher_init( &ctx );

    memset( output, 0x00, sizeof( output ) );

#if !defined(MBEDTLS_GCM_C) && !defined(MBEDTLS_CHACHAPOLY_C)
    ((void) ad);
    ((void) tag);
#endif

    /* Prepare context */
    TEST_ASSERT( 0 == mbedtls_cipher_setup( &ctx,
                                       mbedtls_cipher_info_from_type( cipher_id ) ) );
    TEST_ASSERT( 0 == mbedtls_cipher_setkey( &ctx, key->x, 8 * key->len, MBEDTLS_DECRYPT ) );
#if defined(MBEDTLS_CIPHER_MODE_WITH_PADDING)
    if( pad_mode != -1 )
        TEST_ASSERT( 0 == mbedtls_cipher_set_padding_mode( &ctx, pad_mode ) );
#else
    (void) pad_mode;
#endif /* MBEDTLS_CIPHER_MODE_WITH_PADDING */
    TEST_ASSERT( 0 == mbedtls_cipher_set_iv( &ctx, iv->x, iv->len ) );
    TEST_ASSERT( 0 == mbedtls_cipher_reset( &ctx ) );
#if defined(MBEDTLS_GCM_C) || defined(MBEDTLS_CHACHAPOLY_C)
    TEST_ASSERT( 0 == mbedtls_cipher_update_ad( &ctx, ad->x, ad->len ) );
#endif

    /* decode buffer and check tag->x */
    total_len = 0;
    TEST_ASSERT( 0 == mbedtls_cipher_update( &ctx, cipher->x, cipher->len, output, &outlen ) );
    total_len += outlen;
    TEST_ASSERT( finish_result == mbedtls_cipher_finish( &ctx, output + outlen,
                                                 &outlen ) );
    total_len += outlen;
#if defined(MBEDTLS_GCM_C) || defined(MBEDTLS_CHACHAPOLY_C)
    TEST_ASSERT( tag_result == mbedtls_cipher_check_tag( &ctx, tag->x, tag->len ) );
#endif

    /* check plaintext only if everything went fine */
    if( 0 == finish_result && 0 == tag_result )
    {
        TEST_ASSERT( total_len == clear->len );
        TEST_ASSERT( 0 == memcmp( output, clear->x, clear->len ) );
    }

exit:
    mbedtls_cipher_free( &ctx );
}
/* END_CASE */

/* BEGIN_CASE depends_on:MBEDTLS_CIPHER_MODE_AEAD */
void auth_crypt_tv( int cipher_id, data_t * key, data_t * iv,
                    data_t * ad, data_t * cipher, data_t * tag,
                    char * result, data_t * clear, int use_psa )
{
    /* Takes an AEAD ciphertext + tag and performs a pair
     * of AEAD decryption and AEAD encryption. It checks that
     * this results in the expected plaintext, and that
     * decryption and encryption are inverse to one another. */

    int ret;
    unsigned char output[300];        /* Temporary buffer for results of
                                       * encryption and decryption. */
    unsigned char *output_tag = NULL; /* Temporary buffer for tag in the
                                       * encryption step. */

    mbedtls_cipher_context_t ctx;
    size_t outlen;

    unsigned char *tmp_tag    = NULL;
    unsigned char *tmp_cipher = NULL;

    mbedtls_cipher_init( &ctx );
    memset( output, 0xFF, sizeof( output ) );

    /* Prepare context */
#if !defined(MBEDTLS_USE_PSA_CRYPTO)
    (void) use_psa;
#else
    if( use_psa == 1 )
    {
<<<<<<< HEAD
        TEST_ASSERT( psa_crypto_init( ) == PSA_SUCCESS );
=======
        PSA_ASSERT( psa_crypto_init( ) );
>>>>>>> 1d57a20c

        /* PSA requires that the tag immediately follows the ciphertext. */
        tmp_cipher = mbedtls_calloc( 1, cipher->len + tag->len );
        TEST_ASSERT( tmp_cipher != NULL );
        tmp_tag = tmp_cipher + cipher->len;

        memcpy( tmp_cipher, cipher->x, cipher->len );
        memcpy( tmp_tag, tag->x, tag->len );

        TEST_ASSERT( 0 == mbedtls_cipher_setup_psa( &ctx,
                              mbedtls_cipher_info_from_type( cipher_id ),
                              tag->len ) );
    }
    else
#endif
    {
        tmp_tag = tag->x;
        tmp_cipher = cipher->x;
        TEST_ASSERT( 0 == mbedtls_cipher_setup( &ctx,
                              mbedtls_cipher_info_from_type( cipher_id ) ) );
    }

    TEST_ASSERT( 0 == mbedtls_cipher_setkey( &ctx, key->x, 8 * key->len,
                                             MBEDTLS_DECRYPT ) );

    /* decode buffer and check tag->x */

    /* Sanity check that we don't use overly long inputs. */
    TEST_ASSERT( sizeof( output ) >= cipher->len );

    ret = mbedtls_cipher_auth_decrypt( &ctx, iv->x, iv->len, ad->x, ad->len,
                               tmp_cipher, cipher->len, output, &outlen,
                               tmp_tag, tag->len );

    /* make sure the message is rejected if it should be */
    if( strcmp( result, "FAIL" ) == 0 )
    {
        TEST_ASSERT( ret == MBEDTLS_ERR_CIPHER_AUTH_FAILED );
        goto exit;
    }

    /* otherwise, make sure it was decrypted properly */
    TEST_ASSERT( ret == 0 );

    TEST_ASSERT( outlen == clear->len );
    TEST_ASSERT( memcmp( output, clear->x, clear->len ) == 0 );

    /* then encrypt the clear->x and make sure we get the same ciphertext and tag->x */
    mbedtls_cipher_free( &ctx );
#if defined(MBEDTLS_USE_PSA_CRYPTO)
    if( use_psa == 1 )
    {
        TEST_ASSERT( 0 == mbedtls_cipher_setup_psa( &ctx,
                              mbedtls_cipher_info_from_type( cipher_id ),
                              tag->len ) );
    }
    else
#endif
    {
        TEST_ASSERT( 0 == mbedtls_cipher_setup( &ctx,
                              mbedtls_cipher_info_from_type( cipher_id ) ) );
    }
    TEST_ASSERT( 0 == mbedtls_cipher_setkey( &ctx, key->x, 8 * key->len,
                                             MBEDTLS_ENCRYPT ) );

    memset( output, 0xFF, sizeof( output ) );
    outlen = 0;

    /* Sanity check that we don't use overly long inputs. */
    TEST_ASSERT( sizeof( output ) >= clear->len + tag->len );

    output_tag = output + clear->len;
    ret = mbedtls_cipher_auth_encrypt( &ctx, iv->x, iv->len, ad->x, ad->len,
                               clear->x, clear->len, output, &outlen,
                               output_tag, tag->len );
    TEST_ASSERT( ret == 0 );

    TEST_ASSERT( outlen == cipher->len );
    TEST_ASSERT( memcmp( output, cipher->x, cipher->len ) == 0 );
    TEST_ASSERT( memcmp( output_tag, tag->x, tag->len ) == 0 );

exit:

    mbedtls_cipher_free( &ctx );

#if defined(MBEDTLS_USE_PSA_CRYPTO)
    if( use_psa == 1 )
    {
        mbedtls_free( tmp_cipher );
        PSA_DONE( );
    }
#endif /* MBEDTLS_USE_PSA_CRYPTO */
}
/* END_CASE */

/* BEGIN_CASE */
void test_vec_ecb( int cipher_id, int operation, data_t * key,
                   data_t * input, data_t * result, int finish_result
                   )
{
    mbedtls_cipher_context_t ctx;
    unsigned char output[32];
    size_t outlen;

    mbedtls_cipher_init( &ctx );

    memset( output, 0x00, sizeof( output ) );

    /* Prepare context */
    TEST_ASSERT( 0 == mbedtls_cipher_setup( &ctx,
                                       mbedtls_cipher_info_from_type( cipher_id ) ) );


    TEST_ASSERT( 0 == mbedtls_cipher_setkey( &ctx, key->x, 8 * key->len, operation ) );

    TEST_ASSERT( 0 == mbedtls_cipher_update( &ctx, input->x,
                                     mbedtls_cipher_get_block_size( &ctx ),
                                     output, &outlen ) );
    TEST_ASSERT( outlen == mbedtls_cipher_get_block_size( &ctx ) );
    TEST_ASSERT( finish_result == mbedtls_cipher_finish( &ctx, output + outlen,
                                                 &outlen ) );
    TEST_ASSERT( 0 == outlen );

    /* check plaintext only if everything went fine */
    if( 0 == finish_result )
        TEST_ASSERT( 0 == memcmp( output, result->x,
                                  mbedtls_cipher_get_block_size( &ctx ) ) );

exit:
    mbedtls_cipher_free( &ctx );
}
/* END_CASE */

/* BEGIN_CASE depends_on:MBEDTLS_CIPHER_MODE_WITH_PADDING */
void test_vec_crypt( int cipher_id, int operation, char *hex_key,
                     char *hex_iv, char *hex_input, char *hex_result,
                     int finish_result, int use_psa )
{
    unsigned char key[50];
    unsigned char input[16];
    unsigned char result[16];
    unsigned char iv[16];
    size_t key_len, iv_len, inputlen, resultlen;
    mbedtls_cipher_context_t ctx;
    unsigned char output[32];
    size_t outlen;

    mbedtls_cipher_init( &ctx );

    memset( key, 0x00, sizeof( key ) );
    memset( input, 0x00, sizeof( input ) );
    memset( result, 0x00, sizeof( result ) );
    memset( output, 0x00, sizeof( output ) );
    memset( iv, 0x00, sizeof( iv ) );

    /* Prepare context */
#if !defined(MBEDTLS_USE_PSA_CRYPTO)
    (void) use_psa;
#else
    if( use_psa == 1 )
    {
<<<<<<< HEAD
        TEST_ASSERT( psa_crypto_init( ) == PSA_SUCCESS );
=======
        PSA_ASSERT( psa_crypto_init( ) );
>>>>>>> 1d57a20c
        TEST_ASSERT( 0 == mbedtls_cipher_setup_psa( &ctx,
                              mbedtls_cipher_info_from_type( cipher_id ), 0 ) );
    }
    else
#endif /* MBEDTLS_USE_PSA_CRYPTO */
    TEST_ASSERT( 0 == mbedtls_cipher_setup( &ctx,
                              mbedtls_cipher_info_from_type( cipher_id ) ) );

    key_len = unhexify( key, hex_key );
    inputlen =  unhexify( input, hex_input );
    resultlen = unhexify( result, hex_result );

    TEST_ASSERT( 0 == mbedtls_cipher_setkey( &ctx, key, 8 * key_len, operation ) );
    if( MBEDTLS_MODE_CBC == ctx.cipher_info->mode )
        TEST_ASSERT( 0 == mbedtls_cipher_set_padding_mode( &ctx, MBEDTLS_PADDING_NONE ) );

    iv_len = unhexify( iv, hex_iv );

    TEST_ASSERT( finish_result == mbedtls_cipher_crypt( &ctx, iv_len ? iv : NULL,
                                                        iv_len, input, inputlen,
                                                        output, &outlen ) );
    TEST_ASSERT( resultlen == outlen );
    /* check plaintext only if everything went fine */
    if( 0 == finish_result )
        TEST_ASSERT( 0 == memcmp( output, result, outlen ) );

exit:
    mbedtls_cipher_free( &ctx );
#if defined(MBEDTLS_USE_PSA_CRYPTO)
    PSA_DONE( );
#endif /* MBEDTLS_USE_PSA_CRYPTO */
}
/* END_CASE */

/* BEGIN_CASE depends_on:MBEDTLS_CIPHER_MODE_WITH_PADDING */
void set_padding( int cipher_id, int pad_mode, int ret )
{
    const mbedtls_cipher_info_t *cipher_info;
    mbedtls_cipher_context_t ctx;

    mbedtls_cipher_init( &ctx );

    cipher_info = mbedtls_cipher_info_from_type( cipher_id );
    TEST_ASSERT( NULL != cipher_info );
    TEST_ASSERT( 0 == mbedtls_cipher_setup( &ctx, cipher_info ) );

    TEST_ASSERT( ret == mbedtls_cipher_set_padding_mode( &ctx, pad_mode ) );

exit:
    mbedtls_cipher_free( &ctx );
}
/* END_CASE */

/* BEGIN_CASE depends_on:MBEDTLS_CIPHER_MODE_CBC */
void check_padding( int pad_mode, data_t * input, int ret, int dlen_check
                    )
{
    mbedtls_cipher_info_t cipher_info;
    mbedtls_cipher_context_t ctx;
    size_t dlen;

    /* build a fake context just for getting access to get_padding */
    mbedtls_cipher_init( &ctx );
    cipher_info.mode = MBEDTLS_MODE_CBC;
    ctx.cipher_info = &cipher_info;

    TEST_ASSERT( 0 == mbedtls_cipher_set_padding_mode( &ctx, pad_mode ) );


    TEST_ASSERT( ret == ctx.get_padding( input->x, input->len, &dlen ) );
    if( 0 == ret )
        TEST_ASSERT( dlen == (size_t) dlen_check );
}
/* END_CASE */<|MERGE_RESOLUTION|>--- conflicted
+++ resolved
@@ -987,11 +987,7 @@
 #else
     if( use_psa == 1 )
     {
-<<<<<<< HEAD
-        TEST_ASSERT( psa_crypto_init( ) == PSA_SUCCESS );
-=======
         PSA_ASSERT( psa_crypto_init( ) );
->>>>>>> 1d57a20c
 
         /* PSA requires that the tag immediately follows the ciphertext. */
         tmp_cipher = mbedtls_calloc( 1, cipher->len + tag->len );
@@ -1153,11 +1149,7 @@
 #else
     if( use_psa == 1 )
     {
-<<<<<<< HEAD
-        TEST_ASSERT( psa_crypto_init( ) == PSA_SUCCESS );
-=======
         PSA_ASSERT( psa_crypto_init( ) );
->>>>>>> 1d57a20c
         TEST_ASSERT( 0 == mbedtls_cipher_setup_psa( &ctx,
                               mbedtls_cipher_info_from_type( cipher_id ), 0 ) );
     }
