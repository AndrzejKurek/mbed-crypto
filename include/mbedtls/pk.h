--- conflicted
+++ resolved
@@ -210,11 +210,7 @@
 void mbedtls_pk_init( mbedtls_pk_context *ctx );
 
 /**
-<<<<<<< HEAD
- * \brief           Free a mbedtls_pk_context
-=======
  * \brief           Free the components of a #mbedtls_pk_context.
->>>>>>> 1767e403
  *
  * \param ctx       The context to clear. It must have been initialized.
  *                  If this is \c NULL, this function does nothing.
