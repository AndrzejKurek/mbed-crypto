/**
 * \file psa/crypto.h
 * \brief Platform Security Architecture cryptography module
 */
/*
 *  Copyright (C) 2018, ARM Limited, All Rights Reserved
 *  SPDX-License-Identifier: Apache-2.0
 *
 *  Licensed under the Apache License, Version 2.0 (the "License"); you may
 *  not use this file except in compliance with the License.
 *  You may obtain a copy of the License at
 *
 *  http://www.apache.org/licenses/LICENSE-2.0
 *
 *  Unless required by applicable law or agreed to in writing, software
 *  distributed under the License is distributed on an "AS IS" BASIS, WITHOUT
 *  WARRANTIES OR CONDITIONS OF ANY KIND, either express or implied.
 *  See the License for the specific language governing permissions and
 *  limitations under the License.
 */

#ifndef PSA_CRYPTO_H
#define PSA_CRYPTO_H

#include "crypto_platform.h"

#include <stddef.h>

#ifdef __DOXYGEN_ONLY__
/* This __DOXYGEN_ONLY__ block contains mock definitions for things that
 * must be defined in the crypto_platform.h header. These mock definitions
 * are present in this file as a convenience to generate pretty-printed
 * documentation that includes those definitions. */

/** \defgroup platform Implementation-specific definitions
 * @{
 */

/** \brief Key handle.
 *
 * This type represents open handles to keys. It must be an unsigned integral
 * type. The choice of type is implementation-dependent.
 *
 * 0 is not a valid key handle. How other handle values are assigned is
 * implementation-dependent.
 */
typedef _unsigned_integral_type_ psa_key_handle_t;

/**@}*/
#endif /* __DOXYGEN_ONLY__ */

#ifdef __cplusplus
extern "C" {
#endif

/* The file "crypto_types.h" declares types that encode errors,
 * algorithms, key types, policies, etc. */
#include "crypto_types.h"

/* The file "crypto_values.h" declares macros to build and analyze values
 * of integral types defined in "crypto_types.h". */
#include "crypto_values.h"

/** \defgroup initialization Library initialization
 * @{
 */

/**
 * \brief Library initialization.
 *
 * Applications must call this function before calling any other
 * function in this module.
 *
 * Applications may call this function more than once. Once a call
 * succeeds, subsequent calls are guaranteed to succeed.
 *
 * If the application calls other functions before calling psa_crypto_init(),
 * the behavior is undefined. Implementations are encouraged to either perform
 * the operation as if the library had been initialized or to return
 * #PSA_ERROR_BAD_STATE or some other applicable error. In particular,
 * implementations should not return a success status if the lack of
 * initialization may have security implications, for example due to improper
 * seeding of the random number generator.
 *
 * \retval #PSA_SUCCESS
 * \retval #PSA_ERROR_INSUFFICIENT_MEMORY
 * \retval #PSA_ERROR_COMMUNICATION_FAILURE
 * \retval #PSA_ERROR_HARDWARE_FAILURE
 * \retval #PSA_ERROR_TAMPERING_DETECTED
 * \retval #PSA_ERROR_INSUFFICIENT_ENTROPY
 */
psa_status_t psa_crypto_init(void);

/**@}*/

/** \defgroup policy Key policies
 * @{
 */

/** The type of the key policy data structure.
 *
 * Before calling any function on a key policy, the application must initialize
 * it by any of the following means:
 * - Set the structure to all-bits-zero, for example:
 *   \code
 *   psa_key_policy_t policy;
 *   memset(&policy, 0, sizeof(policy));
 *   \endcode
 * - Initialize the structure to logical zero values, for example:
 *   \code
 *   psa_key_policy_t policy = {0};
 *   \endcode
 * - Initialize the structure to the initializer #PSA_KEY_POLICY_INIT,
 *   for example:
 *   \code
 *   psa_key_policy_t policy = PSA_KEY_POLICY_INIT;
 *   \endcode
 * - Assign the result of the function psa_key_policy_init()
 *   to the structure, for example:
 *   \code
 *   psa_key_policy_t policy;
 *   policy = psa_key_policy_init();
 *   \endcode
 *
 * This is an implementation-defined \c struct. Applications should not
 * make any assumptions about the content of this structure except
 * as directed by the documentation of a specific implementation. */
typedef struct psa_key_policy_s psa_key_policy_t;

/** \def PSA_KEY_POLICY_INIT
 *
 * This macro returns a suitable initializer for a key policy object of type
 * #psa_key_policy_t.
 */
#ifdef __DOXYGEN_ONLY__
/* This is an example definition for documentation purposes.
 * Implementations should define a suitable value in `crypto_struct.h`.
 */
#define PSA_KEY_POLICY_INIT {0}
#endif

/** Return an initial value for a key policy that forbids all usage of the key.
 */
static psa_key_policy_t psa_key_policy_init(void);

/** \brief Set the standard fields of a policy structure.
 *
 * Note that this function does not make any consistency check of the
 * parameters. The values are only checked when applying the policy to
 * a key slot with psa_set_key_policy().
 *
 * \param[in,out] policy The key policy to modify. It must have been
 *                       initialized as per the documentation for
 *                       #psa_key_policy_t.
 * \param usage          The permitted uses for the key.
 * \param alg            The algorithm that the key may be used for.
 */
void psa_key_policy_set_usage(psa_key_policy_t *policy,
                              psa_key_usage_t usage,
                              psa_algorithm_t alg);

/** \brief Retrieve the usage field of a policy structure.
 *
 * \param[in] policy    The policy object to query.
 *
 * \return The permitted uses for a key with this policy.
 */
psa_key_usage_t psa_key_policy_get_usage(const psa_key_policy_t *policy);

/** \brief Retrieve the algorithm field of a policy structure.
 *
 * \param[in] policy    The policy object to query.
 *
 * \return The permitted algorithm for a key with this policy.
 */
psa_algorithm_t psa_key_policy_get_algorithm(const psa_key_policy_t *policy);

/** \brief Set the usage policy on a key slot.
 *
 * This function must be called on an empty key slot, before importing,
 * generating or creating a key in the slot. Changing the policy of an
 * existing key is not permitted.
 *
 * Implementations may set restrictions on supported key policies
 * depending on the key type and the key slot.
 *
 * \param handle        Handle to the key whose policy is to be changed.
 * \param[in] policy    The policy object to query.
 *
 * \retval #PSA_SUCCESS
 *         Success.
 *         If the key is persistent, it is implementation-defined whether
 *         the policy has been saved to persistent storage. Implementations
 *         may defer saving the policy until the key material is created.
 * \retval #PSA_ERROR_INVALID_HANDLE
<<<<<<< HEAD
 * \retval #PSA_ERROR_OCCUPIED_SLOT
=======
 * \retval #PSA_ERROR_ALREADY_EXISTS
>>>>>>> c70a3c76
 * \retval #PSA_ERROR_NOT_SUPPORTED
 * \retval #PSA_ERROR_INVALID_ARGUMENT
 * \retval #PSA_ERROR_COMMUNICATION_FAILURE
 * \retval #PSA_ERROR_HARDWARE_FAILURE
 * \retval #PSA_ERROR_TAMPERING_DETECTED
 * \retval #PSA_ERROR_BAD_STATE
 *         The library has not been previously initialized by psa_crypto_init().
 *         It is implementation-dependent whether a failure to initialize
 *         results in this error code.
 */
psa_status_t psa_set_key_policy(psa_key_handle_t handle,
                                const psa_key_policy_t *policy);

/** \brief Get the usage policy for a key slot.
 *
 * \param handle        Handle to the key slot whose policy is being queried.
 * \param[out] policy   On success, the key's policy.
 *
 * \retval #PSA_SUCCESS
 * \retval #PSA_ERROR_INVALID_HANDLE
 * \retval #PSA_ERROR_COMMUNICATION_FAILURE
 * \retval #PSA_ERROR_HARDWARE_FAILURE
 * \retval #PSA_ERROR_TAMPERING_DETECTED
 * \retval #PSA_ERROR_BAD_STATE
 *         The library has not been previously initialized by psa_crypto_init().
 *         It is implementation-dependent whether a failure to initialize
 *         results in this error code.
 */
psa_status_t psa_get_key_policy(psa_key_handle_t handle,
                                psa_key_policy_t *policy);

/**@}*/

/** \defgroup key_management Key management
 * @{
 */

/** \brief Retrieve the lifetime of an open key.
 *
 * \param handle        Handle to query.
 * \param[out] lifetime On success, the lifetime value.
 *
 * \retval #PSA_SUCCESS
 *         Success.
 * \retval #PSA_ERROR_INVALID_HANDLE
 * \retval #PSA_ERROR_COMMUNICATION_FAILURE
 * \retval #PSA_ERROR_HARDWARE_FAILURE
 * \retval #PSA_ERROR_TAMPERING_DETECTED
 * \retval #PSA_ERROR_BAD_STATE
 *         The library has not been previously initialized by psa_crypto_init().
 *         It is implementation-dependent whether a failure to initialize
 *         results in this error code.
 */
psa_status_t psa_get_key_lifetime(psa_key_handle_t handle,
                                  psa_key_lifetime_t *lifetime);


/** Allocate a key slot for a transient key, i.e. a key which is only stored
 * in volatile memory.
 *
 * The allocated key slot and its handle remain valid until the
 * application calls psa_close_key() or psa_destroy_key() or until the
 * application terminates.
 *
 * \param[out] handle   On success, a handle to a volatile key slot.
 *
 * \retval #PSA_SUCCESS
 *         Success. The application can now use the value of `*handle`
 *         to access the newly allocated key slot.
 * \retval #PSA_ERROR_INSUFFICIENT_MEMORY
 *         There was not enough memory, or the maximum number of key slots
 *         has been reached.
 */
psa_status_t psa_allocate_key(psa_key_handle_t *handle);

/** Open a handle to an existing persistent key.
 *
 * Open a handle to a key which was previously created with psa_create_key().
 *
 * \param lifetime      The lifetime of the key. This designates a storage
 *                      area where the key material is stored. This must not
 *                      be #PSA_KEY_LIFETIME_VOLATILE.
 * \param id            The persistent identifier of the key.
 * \param[out] handle   On success, a handle to a key slot which contains
 *                      the data and metadata loaded from the specified
 *                      persistent location.
 *
 * \retval #PSA_SUCCESS
 *         Success. The application can now use the value of `*handle`
 *         to access the newly allocated key slot.
 * \retval #PSA_ERROR_INSUFFICIENT_MEMORY
 * \retval #PSA_ERROR_DOES_NOT_EXIST
 * \retval #PSA_ERROR_INVALID_ARGUMENT
 *         \p lifetime is invalid, for example #PSA_KEY_LIFETIME_VOLATILE.
 * \retval #PSA_ERROR_INVALID_ARGUMENT
 *         \p id is invalid for the specified lifetime.
 * \retval #PSA_ERROR_NOT_SUPPORTED
 *         \p lifetime is not supported.
 * \retval #PSA_ERROR_NOT_PERMITTED
 *         The specified key exists, but the application does not have the
 *         permission to access it. Note that this specification does not
 *         define any way to create such a key, but it may be possible
 *         through implementation-specific means.
 */
psa_status_t psa_open_key(psa_key_lifetime_t lifetime,
                          psa_key_id_t id,
                          psa_key_handle_t *handle);

/** Create a new persistent key slot.
 *
 * Create a new persistent key slot and return a handle to it. The handle
 * remains valid until the application calls psa_close_key() or terminates.
 * The application can open the key again with psa_open_key() until it
 * removes the key by calling psa_destroy_key().
 *
 * \param lifetime      The lifetime of the key. This designates a storage
 *                      area where the key material is stored. This must not
 *                      be #PSA_KEY_LIFETIME_VOLATILE.
 * \param id            The persistent identifier of the key.
 * \param[out] handle   On success, a handle to the newly created key slot.
 *                      When key material is later created in this key slot,
 *                      it will be saved to the specified persistent location.
 *
 * \retval #PSA_SUCCESS
 *         Success. The application can now use the value of `*handle`
 *         to access the newly allocated key slot.
 * \retval #PSA_ERROR_INSUFFICIENT_MEMORY
 * \retval #PSA_ERROR_INSUFFICIENT_STORAGE
 * \retval #PSA_ERROR_ALREADY_EXISTS
 *         There is already a key with the identifier \p id in the storage
 *         area designated by \p lifetime.
 * \retval #PSA_ERROR_INVALID_ARGUMENT
 *         \p lifetime is invalid, for example #PSA_KEY_LIFETIME_VOLATILE.
 * \retval #PSA_ERROR_INVALID_ARGUMENT
 *         \p id is invalid for the specified lifetime.
 * \retval #PSA_ERROR_NOT_SUPPORTED
 *         \p lifetime is not supported.
 * \retval #PSA_ERROR_NOT_PERMITTED
 *         \p lifetime is valid, but the application does not have the
 *         permission to create a key there.
 */
psa_status_t psa_create_key(psa_key_lifetime_t lifetime,
                            psa_key_id_t id,
                            psa_key_handle_t *handle);

/** Close a key handle.
 *
 * If the handle designates a volatile key, destroy the key material and
 * free all associated resources, just like psa_destroy_key().
 *
 * If the handle designates a persistent key, free all resources associated
 * with the key in volatile memory. The key slot in persistent storage is
 * not affected and can be opened again later with psa_open_key().
 *
 * If the key is currently in use in a multipart operation,
 * the multipart operation is aborted.
 *
 * \param handle        The key handle to close.
 *
 * \retval #PSA_SUCCESS
 * \retval #PSA_ERROR_INVALID_HANDLE
 * \retval #PSA_ERROR_COMMUNICATION_FAILURE
 */
psa_status_t psa_close_key(psa_key_handle_t handle);

/**@}*/

/** \defgroup import_export Key import and export
 * @{
 */

/**
 * \brief Import a key in binary format.
 *
 * This function supports any output from psa_export_key(). Refer to the
 * documentation of psa_export_public_key() for the format of public keys
 * and to the documentation of psa_export_key() for the format for
 * other key types.
 *
 * This specification supports a single format for each key type.
 * Implementations may support other formats as long as the standard
 * format is supported. Implementations that support other formats
 * should ensure that the formats are clearly unambiguous so as to
 * minimize the risk that an invalid input is accidentally interpreted
 * according to a different format.
 *
 * \param handle      Handle to the slot where the key will be stored.
 *                    It must have been obtained by calling
 *                    psa_allocate_key() or psa_create_key() and must
 *                    not contain key material yet.
 * \param type        Key type (a \c PSA_KEY_TYPE_XXX value). On a successful
 *                    import, the key slot will contain a key of this type.
 * \param[in] data    Buffer containing the key data. The content of this
 *                    buffer is interpreted according to \p type. It must
 *                    contain the format described in the documentation
 *                    of psa_export_key() or psa_export_public_key() for
 *                    the chosen type.
 * \param data_length Size of the \p data buffer in bytes.
 *
 * \retval #PSA_SUCCESS
 *         Success.
 *         If the key is persistent, the key material and the key's metadata
 *         have been saved to persistent storage.
 * \retval #PSA_ERROR_INVALID_HANDLE
 * \retval #PSA_ERROR_NOT_SUPPORTED
 *         The key type or key size is not supported, either by the
 *         implementation in general or in this particular slot.
 * \retval #PSA_ERROR_INVALID_ARGUMENT
 *         The key slot is invalid,
 *         or the key data is not correctly formatted.
 * \retval #PSA_ERROR_ALREADY_EXISTS
 *         There is already a key in the specified slot.
 * \retval #PSA_ERROR_INSUFFICIENT_MEMORY
 * \retval #PSA_ERROR_INSUFFICIENT_STORAGE
 * \retval #PSA_ERROR_COMMUNICATION_FAILURE
 * \retval #PSA_ERROR_STORAGE_FAILURE
 * \retval #PSA_ERROR_HARDWARE_FAILURE
 * \retval #PSA_ERROR_TAMPERING_DETECTED
 * \retval #PSA_ERROR_BAD_STATE
 *         The library has not been previously initialized by psa_crypto_init().
 *         It is implementation-dependent whether a failure to initialize
 *         results in this error code.
 */
psa_status_t psa_import_key(psa_key_handle_t handle,
                            psa_key_type_t type,
                            const uint8_t *data,
                            size_t data_length);

/**
 * \brief Destroy a key.
 *
 * This function destroys the content of the key slot from both volatile
 * memory and, if applicable, non-volatile storage. Implementations shall
 * make a best effort to ensure that any previous content of the slot is
 * unrecoverable.
 *
 * This function also erases any metadata such as policies and frees all
 * resources associated with the key.
 *
 * If the key is currently in use in a multipart operation,
 * the multipart operation is aborted.
 *
 * \param handle        Handle to the key slot to erase.
 *
 * \retval #PSA_SUCCESS
 *         The slot's content, if any, has been erased.
 * \retval #PSA_ERROR_NOT_PERMITTED
 *         The slot holds content and cannot be erased because it is
 *         read-only, either due to a policy or due to physical restrictions.
 * \retval #PSA_ERROR_INVALID_HANDLE
 * \retval #PSA_ERROR_COMMUNICATION_FAILURE
 *         There was an failure in communication with the cryptoprocessor.
 *         The key material may still be present in the cryptoprocessor.
 * \retval #PSA_ERROR_STORAGE_FAILURE
 *         The storage is corrupted. Implementations shall make a best effort
 *         to erase key material even in this stage, however applications
 *         should be aware that it may be impossible to guarantee that the
 *         key material is not recoverable in such cases.
 * \retval #PSA_ERROR_TAMPERING_DETECTED
 *         An unexpected condition which is not a storage corruption or
 *         a communication failure occurred. The cryptoprocessor may have
 *         been compromised.
 * \retval #PSA_ERROR_BAD_STATE
 *         The library has not been previously initialized by psa_crypto_init().
 *         It is implementation-dependent whether a failure to initialize
 *         results in this error code.
 */
psa_status_t psa_destroy_key(psa_key_handle_t handle);

/**
 * \brief Get basic metadata about a key.
 *
 * \param handle        Handle to the key slot to query.
 * \param[out] type     On success, the key type (a \c PSA_KEY_TYPE_XXX value).
 *                      This may be a null pointer, in which case the key type
 *                      is not written.
 * \param[out] bits     On success, the key size in bits.
 *                      This may be a null pointer, in which case the key size
 *                      is not written.
 *
 * \retval #PSA_SUCCESS
 * \retval #PSA_ERROR_INVALID_HANDLE
 * \retval #PSA_ERROR_DOES_NOT_EXIST
 *         The handle is to a key slot which does not contain key material yet.
 * \retval #PSA_ERROR_COMMUNICATION_FAILURE
 * \retval #PSA_ERROR_HARDWARE_FAILURE
 * \retval #PSA_ERROR_TAMPERING_DETECTED
 * \retval #PSA_ERROR_BAD_STATE
 *         The library has not been previously initialized by psa_crypto_init().
 *         It is implementation-dependent whether a failure to initialize
 *         results in this error code.
 */
psa_status_t psa_get_key_information(psa_key_handle_t handle,
                                     psa_key_type_t *type,
                                     size_t *bits);

/**
 * \brief Set domain parameters for a key.
 *
 * Some key types require additional domain parameters to be set before import
 * or generation of the key. The domain parameters can be set with this
 * function or, for key generation, through the \c extra parameter of
 * psa_generate_key().
 *
 * The format for the required domain parameters varies by the key type.
 * - For DSA public keys (#PSA_KEY_TYPE_DSA_PUBLIC_KEY),
 *   the `Dss-Parms` format as defined by RFC 3279 &sect;2.3.2.
 *   ```
 *   Dss-Parms ::= SEQUENCE  {
 *      p       INTEGER,
 *      q       INTEGER,
 *      g       INTEGER
 *   }
 *   ```
 * - For Diffie-Hellman key exchange keys (#PSA_KEY_TYPE_DH_PUBLIC_KEY), the
 *   `DomainParameters` format as defined by RFC 3279 &sect;2.3.3.
 *   ```
 *   DomainParameters ::= SEQUENCE {
 *      p               INTEGER,                    -- odd prime, p=jq +1
 *      g               INTEGER,                    -- generator, g
 *      q               INTEGER,                    -- factor of p-1
 *      j               INTEGER OPTIONAL,           -- subgroup factor
 *      validationParms ValidationParms OPTIONAL
 *   }
 *   ValidationParms ::= SEQUENCE {
 *      seed            BIT STRING,
 *      pgenCounter     INTEGER
 *   }
 *   ```
 *
 * \param handle      Handle to the slot where the key will be stored.
 *                    This must be a valid slot for a key of the chosen
 *                    type: it must have been obtained by calling
 *                    psa_allocate_key() or psa_create_key() with the
 *                    correct \p type and with a maximum size that is
 *                    compatible with \p data. It must not contain
 *                    key material yet.
 * \param type        Key type (a \c PSA_KEY_TYPE_XXX value). When
 *                    subsequently creating key material into \p handle,
 *                    the type must be compatible.
 * \param[in] data    Buffer containing the key domain parameters. The content
 *                    of this buffer is interpreted according to \p type. of
 *                    psa_export_key() or psa_export_public_key() for the
 *                    chosen type.
 * \param data_length Size of the \p data buffer in bytes.
 *
 * \retval #PSA_SUCCESS
 * \retval #PSA_ERROR_INVALID_HANDLE
 * \retval #PSA_ERROR_OCCUPIED_SLOT
 *         There is already a key in the specified slot.
 * \retval #PSA_ERROR_INVALID_ARGUMENT
 * \retval #PSA_ERROR_COMMUNICATION_FAILURE
 * \retval #PSA_ERROR_HARDWARE_FAILURE
 * \retval #PSA_ERROR_TAMPERING_DETECTED
 * \retval #PSA_ERROR_BAD_STATE
 *         The library has not been previously initialized by psa_crypto_init().
 *         It is implementation-dependent whether a failure to initialize
 *         results in this error code.
 */
psa_status_t psa_set_key_domain_parameters(psa_key_handle_t handle,
                                           psa_key_type_t type,
                                           const uint8_t *data,
                                           size_t data_length);

/**
 * \brief Get domain parameters for a key.
 *
 * Get the domain parameters for a key with this function, if any. The format
 * of the domain parameters written to \p data is specified in the
 * documentation for psa_set_key_domain_parameters().
 *
 * \param handle            Handle to the key to get domain parameters from.
 * \param[out] data         On success, the key domain parameters.
 * \param data_size         Size of the \p data buffer in bytes.
 * \param[out] data_length  On success, the number of bytes
 *                          that make up the key domain parameters data.
 *
 * \retval #PSA_SUCCESS
 * \retval #PSA_ERROR_INVALID_HANDLE
 * \retval #PSA_ERROR_EMPTY_SLOT
 *         There is no key in the specified slot.
 * \retval #PSA_ERROR_INVALID_ARGUMENT
 * \retval #PSA_ERROR_NOT_SUPPORTED
 * \retval #PSA_ERROR_COMMUNICATION_FAILURE
 * \retval #PSA_ERROR_HARDWARE_FAILURE
 * \retval #PSA_ERROR_TAMPERING_DETECTED
 * \retval #PSA_ERROR_BAD_STATE
 *         The library has not been previously initialized by psa_crypto_init().
 *         It is implementation-dependent whether a failure to initialize
 *         results in this error code.
 */
psa_status_t psa_get_key_domain_parameters(psa_key_handle_t handle,
                                           uint8_t *data,
                                           size_t data_size,
                                           size_t *data_length);

/**
 * \brief Export a key in binary format.
 *
 * The output of this function can be passed to psa_import_key() to
 * create an equivalent object.
 *
 * If the implementation of psa_import_key() supports other formats
 * beyond the format specified here, the output from psa_export_key()
 * must use the representation specified here, not the original
 * representation.
 *
 * For standard key types, the output format is as follows:
 *
 * - For symmetric keys (including MAC keys), the format is the
 *   raw bytes of the key.
 * - For DES, the key data consists of 8 bytes. The parity bits must be
 *   correct.
 * - For Triple-DES, the format is the concatenation of the
 *   two or three DES keys.
 * - For RSA key pairs (#PSA_KEY_TYPE_RSA_KEYPAIR), the format
 *   is the non-encrypted DER encoding of the representation defined by
 *   PKCS\#1 (RFC 8017) as `RSAPrivateKey`, version 0.
 *   ```
 *   RSAPrivateKey ::= SEQUENCE {
 *       version             INTEGER,  -- must be 0
 *       modulus             INTEGER,  -- n
 *       publicExponent      INTEGER,  -- e
 *       privateExponent     INTEGER,  -- d
 *       prime1              INTEGER,  -- p
 *       prime2              INTEGER,  -- q
 *       exponent1           INTEGER,  -- d mod (p-1)
 *       exponent2           INTEGER,  -- d mod (q-1)
 *       coefficient         INTEGER,  -- (inverse of q) mod p
 *   }
 *   ```
 * - For DSA private keys (#PSA_KEY_TYPE_DSA_KEYPAIR), the format is the
 *   representation of the private key `x` as a big-endian byte string. The
 *   length of the byte string is the private key size in bytes (leading zeroes
 *   are not stripped).
 * - For elliptic curve key pairs (key types for which
 *   #PSA_KEY_TYPE_IS_ECC_KEYPAIR is true), the format is
 *   a representation of the private value as a `ceiling(m/8)`-byte string
 *   where `m` is the bit size associated with the curve, i.e. the bit size
 *   of the order of the curve's coordinate field. This byte string is
 *   in little-endian order for Montgomery curves (curve types
 *   `PSA_ECC_CURVE_CURVEXXX`), and in big-endian order for Weierstrass
 *   curves (curve types `PSA_ECC_CURVE_SECTXXX`, `PSA_ECC_CURVE_SECPXXX`
 *   and `PSA_ECC_CURVE_BRAINPOOL_PXXX`).
 *   This is the content of the `privateKey` field of the `ECPrivateKey`
 *   format defined by RFC 5915.
 * - For Diffie-Hellman key exchange key pairs (#PSA_KEY_TYPE_DH_KEYPAIR), the
 *   format is the representation of the private key `x` as a big-endian byte
 *   string. The length of the byte string is the private key size in bytes
 *   (leading zeroes are not stripped).
 * - For public keys (key types for which #PSA_KEY_TYPE_IS_PUBLIC_KEY is
 *   true), the format is the same as for psa_export_public_key().
 *
 * \param handle            Handle to the key to export.
 * \param[out] data         Buffer where the key data is to be written.
 * \param data_size         Size of the \p data buffer in bytes.
 * \param[out] data_length  On success, the number of bytes
 *                          that make up the key data.
 *
 * \retval #PSA_SUCCESS
 * \retval #PSA_ERROR_INVALID_HANDLE
 * \retval #PSA_ERROR_DOES_NOT_EXIST
 * \retval #PSA_ERROR_NOT_PERMITTED
 * \retval #PSA_ERROR_NOT_SUPPORTED
 * \retval #PSA_ERROR_BUFFER_TOO_SMALL
 *         The size of the \p data buffer is too small. You can determine a
 *         sufficient buffer size by calling
 *         #PSA_KEY_EXPORT_MAX_SIZE(\c type, \c bits)
 *         where \c type is the key type
 *         and \c bits is the key size in bits.
 * \retval #PSA_ERROR_COMMUNICATION_FAILURE
 * \retval #PSA_ERROR_HARDWARE_FAILURE
 * \retval #PSA_ERROR_TAMPERING_DETECTED
 * \retval #PSA_ERROR_BAD_STATE
 *         The library has not been previously initialized by psa_crypto_init().
 *         It is implementation-dependent whether a failure to initialize
 *         results in this error code.
 */
psa_status_t psa_export_key(psa_key_handle_t handle,
                            uint8_t *data,
                            size_t data_size,
                            size_t *data_length);

/**
 * \brief Export a public key or the public part of a key pair in binary format.
 *
 * The output of this function can be passed to psa_import_key() to
 * create an object that is equivalent to the public key.
 *
 * This specification supports a single format for each key type.
 * Implementations may support other formats as long as the standard
 * format is supported. Implementations that support other formats
 * should ensure that the formats are clearly unambiguous so as to
 * minimize the risk that an invalid input is accidentally interpreted
 * according to a different format.
 *
 * For standard key types, the output format is as follows:
 * - For RSA public keys (#PSA_KEY_TYPE_RSA_PUBLIC_KEY), the DER encoding of
 *   the representation defined by RFC 3279 &sect;2.3.1 as `RSAPublicKey`.
 *   ```
 *   RSAPublicKey ::= SEQUENCE {
 *      modulus            INTEGER,    -- n
 *      publicExponent     INTEGER  }  -- e
 *   ```
 * - For elliptic curve public keys (key types for which
 *   #PSA_KEY_TYPE_IS_ECC_PUBLIC_KEY is true), the format is the uncompressed
<<<<<<< HEAD
 *   representation defined by SEC1 &sect;2.3.3 as the content of an ECPoint.
=======
 *   representation defined by SEC1 &sect;2.3.3 as the content of an ECPoint:
>>>>>>> c70a3c76
 *   Let `m` be the bit size associated with the curve, i.e. the bit size of
 *   `q` for a curve over `F_q`. The representation consists of:
 *      - The byte 0x04;
 *      - `x_P` as a `ceiling(m/8)`-byte string, big-endian;
 *      - `y_P` as a `ceiling(m/8)`-byte string, big-endian.
<<<<<<< HEAD
 * - For DSA public keys (#PSA_KEY_TYPE_DSA_PUBLIC_KEY), the format is the
 *   representation of the public key `y = g^x mod p` as a big-endian byte
 *   string. The length of the byte string is the length of the base prime `p`
 *   in bytes.
 * - For Diffie-Hellman key exchange public keys (#PSA_KEY_TYPE_DH_PUBLIC_KEY),
 *   the format is the representation of the public key `y = g^x mod p` as a
 *   big-endian byte string. The length of the byte string is the length of the
 *   base prime `p` in bytes.
=======
 *
 * For other public key types, the format is the DER representation defined by
 * RFC 5280 as `SubjectPublicKeyInfo`, with the `subjectPublicKey` format
 * specified below.
 * ```
 * SubjectPublicKeyInfo  ::=  SEQUENCE  {
 *      algorithm          AlgorithmIdentifier,
 *      subjectPublicKey   BIT STRING  }
 * AlgorithmIdentifier  ::=  SEQUENCE  {
 *      algorithm          OBJECT IDENTIFIER,
 *      parameters         ANY DEFINED BY algorithm OPTIONAL  }
 * ```
 * - For DSA public keys (#PSA_KEY_TYPE_DSA_PUBLIC_KEY),
 *   the `subjectPublicKey` format is defined by RFC 3279 &sect;2.3.2 as
 *   `DSAPublicKey`,
 *   with the OID `id-dsa`,
 *   and with the parameters `DSS-Parms`.
 *   ```
 *   id-dsa OBJECT IDENTIFIER ::= {
 *      iso(1) member-body(2) us(840) x9-57(10040) x9cm(4) 1 }
 *
 *   Dss-Parms  ::=  SEQUENCE  {
 *      p                  INTEGER,
 *      q                  INTEGER,
 *      g                  INTEGER  }
 *   DSAPublicKey ::= INTEGER -- public key, Y
 *   ```
>>>>>>> c70a3c76
 *
 * \param handle            Handle to the key to export.
 * \param[out] data         Buffer where the key data is to be written.
 * \param data_size         Size of the \p data buffer in bytes.
 * \param[out] data_length  On success, the number of bytes
 *                          that make up the key data.
 *
 * \retval #PSA_SUCCESS
 * \retval #PSA_ERROR_INVALID_HANDLE
 * \retval #PSA_ERROR_DOES_NOT_EXIST
 * \retval #PSA_ERROR_INVALID_ARGUMENT
 *         The key is neither a public key nor a key pair.
 * \retval #PSA_ERROR_NOT_SUPPORTED
 * \retval #PSA_ERROR_BUFFER_TOO_SMALL
 *         The size of the \p data buffer is too small. You can determine a
 *         sufficient buffer size by calling
 *         #PSA_KEY_EXPORT_MAX_SIZE(#PSA_KEY_TYPE_PUBLIC_KEY_OF_KEYPAIR(\c type), \c bits)
 *         where \c type is the key type
 *         and \c bits is the key size in bits.
 * \retval #PSA_ERROR_COMMUNICATION_FAILURE
 * \retval #PSA_ERROR_HARDWARE_FAILURE
 * \retval #PSA_ERROR_TAMPERING_DETECTED
 * \retval #PSA_ERROR_BAD_STATE
 *         The library has not been previously initialized by psa_crypto_init().
 *         It is implementation-dependent whether a failure to initialize
 *         results in this error code.
 */
psa_status_t psa_export_public_key(psa_key_handle_t handle,
                                   uint8_t *data,
                                   size_t data_size,
                                   size_t *data_length);

/** Make a copy of a key.
 *
 * Copy key material from one location to another.
 *
<<<<<<< HEAD
 * This function is primarily useful to copy a key from one lifetime
 * to another. The target key retains its lifetime and location.
=======
 * This function is primarily useful to copy a key from one location
 * to another, since it populates a key using the material from
 * another key which may have a different lifetime.
>>>>>>> c70a3c76
 *
 * In an implementation where slots have different ownerships,
 * this function may be used to share a key with a different party,
 * subject to implementation-defined restrictions on key sharing.
 * In this case \p constraint would typically prevent the recipient
 * from exporting the key.
 *
 * The resulting key may only be used in a way that conforms to all
 * three of: the policy of the source key, the policy previously set
 * on the target, and the \p constraint parameter passed when calling
 * this function.
 * - The usage flags on the resulting key are the bitwise-and of the
 *   usage flags on the source policy, the previously-set target policy
 *   and the policy constraint.
 * - If all three policies allow the same algorithm or wildcard-based
 *   algorithm policy, the resulting key has the same algorithm policy.
 * - If one of the policies allows an algorithm and all the other policies
 *   either allow the same algorithm or a wildcard-based algorithm policy
 *   that includes this algorithm, the resulting key allows the same
 *   algorithm.
 *
 * The effect of this function on implementation-defined metadata is
 * implementation-defined.
 *
 * \param source_handle     The key to copy. It must be a handle to an
 *                          occupied slot.
 * \param target_handle     A handle to the target slot. It must not contain
 *                          key material yet.
 * \param[in] constraint    An optional policy constraint. If this parameter
 *                          is non-null then the resulting key will conform
 *                          to this policy in addition to the source policy
 *                          and the policy already present on the target
 *                          slot. If this parameter is null then the
 *                          function behaves in the same way as if it was
 *                          the target policy, i.e. only the source and
 *                          target policies apply.
<<<<<<< HEAD
 *
 * \retval #PSA_SUCCESS
 * \retval #PSA_ERROR_INVALID_HANDLE
 * \retval #PSA_ERROR_OCCUPIED_SLOT
 *         \p target_handle already contains key material.
 * \retval #PSA_ERROR_EMPTY_SLOT
 *         \p source_handle does not contain key material.
 * \retval #PSA_ERROR_INVALID_ARGUMENT
 *         The policy constraints on the source, on the target and
 *         \p constraint are incompatible.
 * \retval #PSA_ERROR_NOT_PERMITTED
 *         The source key is not exportable and its lifetime does not
 *         allow copying it to the target's lifetime.
 * \retval #PSA_ERROR_INSUFFICIENT_MEMORY
 * \retval #PSA_ERROR_INSUFFICIENT_STORAGE
 * \retval #PSA_ERROR_COMMUNICATION_FAILURE
 * \retval #PSA_ERROR_HARDWARE_FAILURE
 * \retval #PSA_ERROR_TAMPERING_DETECTED
 */
psa_status_t psa_copy_key(psa_key_handle_t source_handle,
                          psa_key_handle_t target_handle,
                          const psa_key_policy_t *constraint);

/**@}*/

/** \defgroup hash Message digests
 * @{
 */

/** Calculate the hash (digest) of a message.
 *
 * \note To verify the hash of a message against an
 *       expected value, use psa_hash_compare() instead.
 *
 * \param alg               The hash algorithm to compute (\c PSA_ALG_XXX value
 *                          such that #PSA_ALG_IS_HASH(\p alg) is true).
 * \param[in] input         Buffer containing the message to hash.
 * \param input_length      Size of the \p input buffer in bytes.
 * \param[out] hash         Buffer where the hash is to be written.
 * \param hash_size         Size of the \p hash buffer in bytes.
 * \param[out] hash_length  On success, the number of bytes
 *                          that make up the hash value. This is always
 *                          #PSA_HASH_SIZE(\p alg).
 *
 * \retval #PSA_SUCCESS
 *         Success.
 * \retval #PSA_ERROR_NOT_SUPPORTED
 *         \p alg is not supported or is not a hash algorithm.
 * \retval #PSA_ERROR_INSUFFICIENT_MEMORY
=======
 *
 * \retval #PSA_SUCCESS
 * \retval #PSA_ERROR_INVALID_HANDLE
 * \retval #PSA_ERROR_ALREADY_EXISTS
 *         \p target already contains key material.
 * \retval #PSA_ERROR_DOES_NOT_EXIST
 *         \p source does not contain key material.
 * \retval #PSA_ERROR_INVALID_ARGUMENT
 *         The policy constraints on the source, on the target and
 *         \p constraints are incompatible.
 * \retval #PSA_ERROR_NOT_PERMITTED
 *         The source key is not exportable and its lifetime does not
 *         allow copying it to the target's lifetime.
 * \retval #PSA_ERROR_INSUFFICIENT_MEMORY
 * \retval #PSA_ERROR_INSUFFICIENT_STORAGE
>>>>>>> c70a3c76
 * \retval #PSA_ERROR_COMMUNICATION_FAILURE
 * \retval #PSA_ERROR_HARDWARE_FAILURE
 * \retval #PSA_ERROR_TAMPERING_DETECTED
 */
<<<<<<< HEAD
psa_status_t psa_hash_compute(psa_algorithm_t alg,
                              const uint8_t *input,
                              size_t input_length,
                              uint8_t *hash,
                              size_t hash_size,
                              size_t *hash_length);

/** Calculate the hash (digest) of a message and compare it with a
 * reference value.
 *
 * \param alg               The hash algorithm to compute (\c PSA_ALG_XXX value
 *                          such that #PSA_ALG_IS_HASH(\p alg) is true).
 * \param[in] input         Buffer containing the message to hash.
 * \param input_length      Size of the \p input buffer in bytes.
 * \param[out] hash         Buffer containing the expected hash value.
 * \param hash_length       Size of the \p hash buffer in bytes.
 *
 * \retval #PSA_SUCCESS
 *         The expected hash is identical to the actual hash of the input.
 * \retval #PSA_ERROR_INVALID_SIGNATURE
 *         The hash of the message was calculated successfully, but it
 *         differs from the expected hash.
 * \retval #PSA_ERROR_NOT_SUPPORTED
 *         \p alg is not supported or is not a hash algorithm.
 * \retval #PSA_ERROR_INSUFFICIENT_MEMORY
 * \retval #PSA_ERROR_COMMUNICATION_FAILURE
 * \retval #PSA_ERROR_HARDWARE_FAILURE
 * \retval #PSA_ERROR_TAMPERING_DETECTED
=======
psa_status_t psa_copy_key(psa_key_handle_t source_handle,
                          psa_key_handle_t target_handle,
                          const psa_key_policy_t *constraint);

/**@}*/

/** \defgroup hash Message digests
 * @{
>>>>>>> c70a3c76
 */
psa_status_t psa_hash_compare(psa_algorithm_t alg,
                              const uint8_t *input,
                              size_t input_length,
                              const uint8_t *hash,
                              const size_t hash_length);

/** The type of the state data structure for multipart hash operations.
 *
 * Before calling any function on a hash operation object, the application must
 * initialize it by any of the following means:
 * - Set the structure to all-bits-zero, for example:
 *   \code
 *   psa_hash_operation_t operation;
 *   memset(&operation, 0, sizeof(operation));
 *   \endcode
 * - Initialize the structure to logical zero values, for example:
 *   \code
 *   psa_hash_operation_t operation = {0};
 *   \endcode
 * - Initialize the structure to the initializer #PSA_HASH_OPERATION_INIT,
 *   for example:
 *   \code
 *   psa_hash_operation_t operation = PSA_HASH_OPERATION_INIT;
 *   \endcode
 * - Assign the result of the function psa_hash_operation_init()
 *   to the structure, for example:
 *   \code
 *   psa_hash_operation_t operation;
 *   operation = psa_hash_operation_init();
 *   \endcode
 *
 * This is an implementation-defined \c struct. Applications should not
 * make any assumptions about the content of this structure except
 * as directed by the documentation of a specific implementation. */
typedef struct psa_hash_operation_s psa_hash_operation_t;

/** \def PSA_HASH_OPERATION_INIT
 *
 * This macro returns a suitable initializer for a hash operation object
 * of type #psa_hash_operation_t.
 */
#ifdef __DOXYGEN_ONLY__
/* This is an example definition for documentation purposes.
 * Implementations should define a suitable value in `crypto_struct.h`.
 */
#define PSA_HASH_OPERATION_INIT {0}
#endif

/** Return an initial value for a hash operation object.
 */
static psa_hash_operation_t psa_hash_operation_init(void);

/** Set up a multipart hash operation.
 *
 * The sequence of operations to calculate a hash (message digest)
 * is as follows:
 * -# Allocate an operation object which will be passed to all the functions
 *    listed here.
 * -# Initialize the operation object with one of the methods described in the
 *    documentation for #psa_hash_operation_t, e.g. PSA_HASH_OPERATION_INIT.
 * -# Call psa_hash_setup() to specify the algorithm.
 * -# Call psa_hash_update() zero, one or more times, passing a fragment
 *    of the message each time. The hash that is calculated is the hash
 *    of the concatenation of these messages in order.
 * -# To calculate the hash, call psa_hash_finish().
 *    To compare the hash with an expected value, call psa_hash_verify().
 *
 * The application may call psa_hash_abort() at any time after the operation
 * has been initialized.
 *
 * After a successful call to psa_hash_setup(), the application must
 * eventually terminate the operation. The following events terminate an
 * operation:
 * - A failed call to psa_hash_update().
 * - A call to psa_hash_finish(), psa_hash_verify() or psa_hash_abort().
 *
 * \param[in,out] operation The operation object to set up. It must have
 *                          been initialized as per the documentation for
 *                          #psa_hash_operation_t and not yet in use.
 * \param alg               The hash algorithm to compute (\c PSA_ALG_XXX value
 *                          such that #PSA_ALG_IS_HASH(\p alg) is true).
 *
 * \retval #PSA_SUCCESS
 *         Success.
 * \retval #PSA_ERROR_NOT_SUPPORTED
 *         \p alg is not supported or is not a hash algorithm.
 * \retval #PSA_ERROR_BAD_STATE
 *         The operation state is not valid (already set up and not
 *         subsequently completed).
 * \retval #PSA_ERROR_INSUFFICIENT_MEMORY
 * \retval #PSA_ERROR_COMMUNICATION_FAILURE
 * \retval #PSA_ERROR_HARDWARE_FAILURE
 * \retval #PSA_ERROR_TAMPERING_DETECTED
 */
psa_status_t psa_hash_setup(psa_hash_operation_t *operation,
                            psa_algorithm_t alg);

/** Add a message fragment to a multipart hash operation.
 *
 * The application must call psa_hash_setup() before calling this function.
 *
 * If this function returns an error status, the operation becomes inactive.
 *
 * \param[in,out] operation Active hash operation.
 * \param[in] input         Buffer containing the message fragment to hash.
 * \param input_length      Size of the \p input buffer in bytes.
 *
 * \retval #PSA_SUCCESS
 *         Success.
 * \retval #PSA_ERROR_BAD_STATE
 *         The operation state is not valid (not set up, or already completed).
 * \retval #PSA_ERROR_INSUFFICIENT_MEMORY
 * \retval #PSA_ERROR_COMMUNICATION_FAILURE
 * \retval #PSA_ERROR_HARDWARE_FAILURE
 * \retval #PSA_ERROR_TAMPERING_DETECTED
 */
psa_status_t psa_hash_update(psa_hash_operation_t *operation,
                             const uint8_t *input,
                             size_t input_length);

/** Finish the calculation of the hash of a message.
 *
 * The application must call psa_hash_setup() before calling this function.
 * This function calculates the hash of the message formed by concatenating
 * the inputs passed to preceding calls to psa_hash_update().
 *
 * When this function returns, the operation becomes inactive.
 *
 * \warning Applications should not call this function if they expect
 *          a specific value for the hash. Call psa_hash_verify() instead.
 *          Beware that comparing integrity or authenticity data such as
 *          hash values with a function such as \c memcmp is risky
 *          because the time taken by the comparison may leak information
 *          about the hashed data which could allow an attacker to guess
 *          a valid hash and thereby bypass security controls.
 *
 * \param[in,out] operation     Active hash operation.
 * \param[out] hash             Buffer where the hash is to be written.
 * \param hash_size             Size of the \p hash buffer in bytes.
 * \param[out] hash_length      On success, the number of bytes
 *                              that make up the hash value. This is always
 *                              #PSA_HASH_SIZE(\c alg) where \c alg is the
 *                              hash algorithm that is calculated.
 *
 * \retval #PSA_SUCCESS
 *         Success.
 * \retval #PSA_ERROR_BAD_STATE
 *         The operation state is not valid (not set up, or already completed).
 * \retval #PSA_ERROR_BUFFER_TOO_SMALL
 *         The size of the \p hash buffer is too small. You can determine a
 *         sufficient buffer size by calling #PSA_HASH_SIZE(\c alg)
 *         where \c alg is the hash algorithm that is calculated.
 * \retval #PSA_ERROR_INSUFFICIENT_MEMORY
 * \retval #PSA_ERROR_COMMUNICATION_FAILURE
 * \retval #PSA_ERROR_HARDWARE_FAILURE
 * \retval #PSA_ERROR_TAMPERING_DETECTED
 */
psa_status_t psa_hash_finish(psa_hash_operation_t *operation,
                             uint8_t *hash,
                             size_t hash_size,
                             size_t *hash_length);

/** Finish the calculation of the hash of a message and compare it with
 * an expected value.
 *
 * The application must call psa_hash_setup() before calling this function.
 * This function calculates the hash of the message formed by concatenating
 * the inputs passed to preceding calls to psa_hash_update(). It then
 * compares the calculated hash with the expected hash passed as a
 * parameter to this function.
 *
 * When this function returns, the operation becomes inactive.
 *
 * \note Implementations shall make the best effort to ensure that the
 * comparison between the actual hash and the expected hash is performed
 * in constant time.
 *
 * \param[in,out] operation     Active hash operation.
 * \param[in] hash              Buffer containing the expected hash value.
 * \param hash_length           Size of the \p hash buffer in bytes.
 *
 * \retval #PSA_SUCCESS
 *         The expected hash is identical to the actual hash of the message.
 * \retval #PSA_ERROR_INVALID_SIGNATURE
 *         The hash of the message was calculated successfully, but it
 *         differs from the expected hash.
 * \retval #PSA_ERROR_BAD_STATE
 *         The operation state is not valid (not set up, or already completed).
 * \retval #PSA_ERROR_INSUFFICIENT_MEMORY
 * \retval #PSA_ERROR_COMMUNICATION_FAILURE
 * \retval #PSA_ERROR_HARDWARE_FAILURE
 * \retval #PSA_ERROR_TAMPERING_DETECTED
 */
psa_status_t psa_hash_verify(psa_hash_operation_t *operation,
                             const uint8_t *hash,
                             size_t hash_length);

/** Abort a hash operation.
 *
 * Aborting an operation frees all associated resources except for the
 * \p operation structure itself. Once aborted, the operation object
 * can be reused for another operation by calling
 * psa_hash_setup() again.
 *
 * You may call this function any time after the operation object has
 * been initialized by any of the following methods:
 * - A call to psa_hash_setup(), whether it succeeds or not.
 * - Initializing the \c struct to all-bits-zero.
 * - Initializing the \c struct to logical zeros, e.g.
 *   `psa_hash_operation_t operation = {0}`.
 *
 * In particular, calling psa_hash_abort() after the operation has been
 * terminated by a call to psa_hash_abort(), psa_hash_finish() or
 * psa_hash_verify() is safe and has no effect.
 *
 * \param[in,out] operation     Initialized hash operation.
 *
 * \retval #PSA_SUCCESS
 * \retval #PSA_ERROR_BAD_STATE
 *         \p operation is not an active hash operation.
 * \retval #PSA_ERROR_COMMUNICATION_FAILURE
 * \retval #PSA_ERROR_HARDWARE_FAILURE
 * \retval #PSA_ERROR_TAMPERING_DETECTED
 */
psa_status_t psa_hash_abort(psa_hash_operation_t *operation);

/** Clone a hash operation.
 *
 * This function copies the state of an ongoing hash operation to
 * a new operation object. In other words, this function is equivalent
 * to calling psa_hash_setup() on \p target_operation with the same
 * algorithm that \p source_operation was set up for, then
 * psa_hash_update() on \p target_operation with the same input that
 * that was passed to \p source_operation. After this function returns, the
 * two objects are independent, i.e. subsequent calls involving one of
 * the objects do not affect the other object.
 *
 * \param[in] source_operation      The active hash operation to clone.
 * \param[in,out] target_operation  The operation object to set up.
 *                                  It must be initialized but not active.
 *
 * \retval #PSA_SUCCESS
 * \retval #PSA_ERROR_BAD_STATE
 *         \p source_operation is not an active hash operation.
 * \retval #PSA_ERROR_BAD_STATE
 *         \p target_operation is active.
 * \retval #PSA_ERROR_COMMUNICATION_FAILURE
 * \retval #PSA_ERROR_HARDWARE_FAILURE
 * \retval #PSA_ERROR_TAMPERING_DETECTED
 */
psa_status_t psa_hash_clone(const psa_hash_operation_t *source_operation,
                            psa_hash_operation_t *target_operation);

/**@}*/

/** \defgroup MAC Message authentication codes
 * @{
 */

/** Calculate the MAC (message authentication code) of a message.
 *
 * \note To verify the MAC of a message against an
 *       expected value, use psa_mac_verify() instead.
 *       Beware that comparing integrity or authenticity data such as
 *       MAC values with a function such as \c memcmp is risky
 *       because the time taken by the comparison may leak information
 *       about the MAC value which could allow an attacker to guess
 *       a valid MAC and thereby bypass security controls.
 *
 * \param handle            Handle to the key to use for the operation.
 * \param alg               The MAC algorithm to compute (\c PSA_ALG_XXX value
 *                          such that #PSA_ALG_IS_MAC(\p alg) is true).
 * \param[in] input         Buffer containing the input message.
 * \param input_length      Size of the \p input buffer in bytes.
 * \param[out] mac          Buffer where the MAC value is to be written.
 * \param mac_size          Size of the \p mac buffer in bytes.
 * \param[out] mac_length   On success, the number of bytes
 *                          that make up the MAC value.
 *
 * \retval #PSA_SUCCESS
 *         Success.
 * \retval #PSA_ERROR_INVALID_HANDLE
 * \retval #PSA_ERROR_EMPTY_SLOT
 * \retval #PSA_ERROR_NOT_PERMITTED
 * \retval #PSA_ERROR_INVALID_ARGUMENT
 *         \p handle is not compatible with \p alg.
 * \retval #PSA_ERROR_NOT_SUPPORTED
 *         \p alg is not supported or is not a MAC algorithm.
 * \retval #PSA_ERROR_INSUFFICIENT_MEMORY
 * \retval #PSA_ERROR_COMMUNICATION_FAILURE
 * \retval #PSA_ERROR_HARDWARE_FAILURE
 * \retval #PSA_ERROR_TAMPERING_DETECTED
 * \retval #PSA_ERROR_BAD_STATE
 *         The library has not been previously initialized by psa_crypto_init().
 *         It is implementation-dependent whether a failure to initialize
 *         results in this error code.
 */
psa_status_t psa_mac_compute(psa_key_handle_t handle,
                             psa_algorithm_t alg,
                             const uint8_t *input,
                             size_t input_length,
                             uint8_t *mac,
                             size_t mac_size,
                             size_t *mac_length);

/** Calculate the MAC of a message and compare it with a reference value.
 *
 * \param handle            Handle to the key to use for the operation.
 * \param alg               The MAC algorithm to compute (\c PSA_ALG_XXX value
 *                          such that #PSA_ALG_IS_MAC(\p alg) is true).
 * \param[in] input         Buffer containing the input message.
 * \param input_length      Size of the \p input buffer in bytes.
 * \param[out] mac          Buffer containing the expected MAC value.
 * \param mac_length        Size of the \p mac buffer in bytes.
 *
 * \retval #PSA_SUCCESS
 *         The expected MAC is identical to the actual MAC of the input.
 * \retval #PSA_ERROR_INVALID_SIGNATURE
 *         The MAC of the message was calculated successfully, but it
 *         differs from the expected value.
 * \retval #PSA_ERROR_INVALID_HANDLE
 * \retval #PSA_ERROR_EMPTY_SLOT
 * \retval #PSA_ERROR_NOT_PERMITTED
 * \retval #PSA_ERROR_INVALID_ARGUMENT
 *         \p handle is not compatible with \p alg.
 * \retval #PSA_ERROR_NOT_SUPPORTED
 *         \p alg is not supported or is not a MAC algorithm.
 * \retval #PSA_ERROR_INSUFFICIENT_MEMORY
 * \retval #PSA_ERROR_COMMUNICATION_FAILURE
 * \retval #PSA_ERROR_HARDWARE_FAILURE
 * \retval #PSA_ERROR_TAMPERING_DETECTED
 */
psa_status_t psa_mac_verify(psa_key_handle_t handle,
                            psa_algorithm_t alg,
                            const uint8_t *input,
                            size_t input_length,
                            const uint8_t *mac,
                            const size_t mac_length);

/** The type of the state data structure for multipart MAC operations.
 *
 * Before calling any function on a MAC operation object, the application must
 * initialize it by any of the following means:
 * - Set the structure to all-bits-zero, for example:
 *   \code
 *   psa_mac_operation_t operation;
 *   memset(&operation, 0, sizeof(operation));
 *   \endcode
 * - Initialize the structure to logical zero values, for example:
 *   \code
 *   psa_mac_operation_t operation = {0};
 *   \endcode
 * - Initialize the structure to the initializer #PSA_MAC_OPERATION_INIT,
 *   for example:
 *   \code
 *   psa_mac_operation_t operation = PSA_MAC_OPERATION_INIT;
 *   \endcode
 * - Assign the result of the function psa_mac_operation_init()
 *   to the structure, for example:
 *   \code
 *   psa_mac_operation_t operation;
 *   operation = psa_mac_operation_init();
 *   \endcode
 *
 * This is an implementation-defined \c struct. Applications should not
 * make any assumptions about the content of this structure except
 * as directed by the documentation of a specific implementation. */
typedef struct psa_mac_operation_s psa_mac_operation_t;

/** \def PSA_MAC_OPERATION_INIT
 *
 * This macro returns a suitable initializer for a MAC operation object of type
 * #psa_mac_operation_t.
 */
#ifdef __DOXYGEN_ONLY__
/* This is an example definition for documentation purposes.
 * Implementations should define a suitable value in `crypto_struct.h`.
 */
#define PSA_MAC_OPERATION_INIT {0}
#endif

/** Return an initial value for a MAC operation object.
 */
static psa_mac_operation_t psa_mac_operation_init(void);

/** Set up a multipart MAC calculation operation.
 *
 * This function sets up the calculation of the MAC
 * (message authentication code) of a byte string.
 * To verify the MAC of a message against an
 * expected value, use psa_mac_verify_setup() instead.
 *
 * The sequence of operations to calculate a MAC is as follows:
 * -# Allocate an operation object which will be passed to all the functions
 *    listed here.
 * -# Initialize the operation object with one of the methods described in the
 *    documentation for #psa_mac_operation_t, e.g. PSA_MAC_OPERATION_INIT.
 * -# Call psa_mac_sign_setup() to specify the algorithm and key.
 * -# Call psa_mac_update() zero, one or more times, passing a fragment
 *    of the message each time. The MAC that is calculated is the MAC
 *    of the concatenation of these messages in order.
 * -# At the end of the message, call psa_mac_sign_finish() to finish
 *    calculating the MAC value and retrieve it.
 *
 * The application may call psa_mac_abort() at any time after the operation
 * has been initialized.
 *
 * After a successful call to psa_mac_sign_setup(), the application must
 * eventually terminate the operation through one of the following methods:
 * - A failed call to psa_mac_update().
 * - A call to psa_mac_sign_finish() or psa_mac_abort().
 *
 * \param[in,out] operation The operation object to set up. It must have
 *                          been initialized as per the documentation for
 *                          #psa_mac_operation_t and not yet in use.
 * \param handle            Handle to the key to use for the operation.
 *                          It must remain valid until the operation
 *                          terminates.
 * \param alg               The MAC algorithm to compute (\c PSA_ALG_XXX value
 *                          such that #PSA_ALG_IS_MAC(\p alg) is true).
 *
 * \retval #PSA_SUCCESS
 *         Success.
 * \retval #PSA_ERROR_INVALID_HANDLE
 * \retval #PSA_ERROR_DOES_NOT_EXIST
 * \retval #PSA_ERROR_NOT_PERMITTED
 * \retval #PSA_ERROR_INVALID_ARGUMENT
 *         \p handle is not compatible with \p alg.
 * \retval #PSA_ERROR_NOT_SUPPORTED
 *         \p alg is not supported or is not a MAC algorithm.
 * \retval #PSA_ERROR_INSUFFICIENT_MEMORY
 * \retval #PSA_ERROR_COMMUNICATION_FAILURE
 * \retval #PSA_ERROR_HARDWARE_FAILURE
 * \retval #PSA_ERROR_TAMPERING_DETECTED
 * \retval #PSA_ERROR_BAD_STATE
 *         The operation state is not valid (already set up and not
 *         subsequently completed).
 * \retval #PSA_ERROR_BAD_STATE
 *         The library has not been previously initialized by psa_crypto_init().
 *         It is implementation-dependent whether a failure to initialize
 *         results in this error code.
 */
psa_status_t psa_mac_sign_setup(psa_mac_operation_t *operation,
                                psa_key_handle_t handle,
                                psa_algorithm_t alg);

/** Set up a multipart MAC verification operation.
 *
 * This function sets up the verification of the MAC
 * (message authentication code) of a byte string against an expected value.
 *
 * The sequence of operations to verify a MAC is as follows:
 * -# Allocate an operation object which will be passed to all the functions
 *    listed here.
 * -# Initialize the operation object with one of the methods described in the
 *    documentation for #psa_mac_operation_t, e.g. PSA_MAC_OPERATION_INIT.
 * -# Call psa_mac_verify_setup() to specify the algorithm and key.
 * -# Call psa_mac_update() zero, one or more times, passing a fragment
 *    of the message each time. The MAC that is calculated is the MAC
 *    of the concatenation of these messages in order.
 * -# At the end of the message, call psa_mac_verify_finish() to finish
 *    calculating the actual MAC of the message and verify it against
 *    the expected value.
 *
 * The application may call psa_mac_abort() at any time after the operation
 * has been initialized.
 *
 * After a successful call to psa_mac_verify_setup(), the application must
 * eventually terminate the operation through one of the following methods:
 * - A failed call to psa_mac_update().
 * - A call to psa_mac_verify_finish() or psa_mac_abort().
 *
 * \param[in,out] operation The operation object to set up. It must have
 *                          been initialized as per the documentation for
 *                          #psa_mac_operation_t and not yet in use.
 * \param handle            Handle to the key to use for the operation.
 *                          It must remain valid until the operation
 *                          terminates.
 * \param alg               The MAC algorithm to compute (\c PSA_ALG_XXX value
 *                          such that #PSA_ALG_IS_MAC(\p alg) is true).
 *
 * \retval #PSA_SUCCESS
 *         Success.
 * \retval #PSA_ERROR_INVALID_HANDLE
 * \retval #PSA_ERROR_DOES_NOT_EXIST
 * \retval #PSA_ERROR_NOT_PERMITTED
 * \retval #PSA_ERROR_INVALID_ARGUMENT
 *         \c key is not compatible with \c alg.
 * \retval #PSA_ERROR_NOT_SUPPORTED
 *         \c alg is not supported or is not a MAC algorithm.
 * \retval #PSA_ERROR_INSUFFICIENT_MEMORY
 * \retval #PSA_ERROR_COMMUNICATION_FAILURE
 * \retval #PSA_ERROR_HARDWARE_FAILURE
 * \retval #PSA_ERROR_TAMPERING_DETECTED
 * \retval #PSA_ERROR_BAD_STATE
 *         The operation state is not valid (already set up and not
 *         subsequently completed).
 * \retval #PSA_ERROR_BAD_STATE
 *         The library has not been previously initialized by psa_crypto_init().
 *         It is implementation-dependent whether a failure to initialize
 *         results in this error code.
 */
psa_status_t psa_mac_verify_setup(psa_mac_operation_t *operation,
                                  psa_key_handle_t handle,
                                  psa_algorithm_t alg);

/** Add a message fragment to a multipart MAC operation.
 *
 * The application must call psa_mac_sign_setup() or psa_mac_verify_setup()
 * before calling this function.
 *
 * If this function returns an error status, the operation becomes inactive.
 *
 * \param[in,out] operation Active MAC operation.
 * \param[in] input         Buffer containing the message fragment to add to
 *                          the MAC calculation.
 * \param input_length      Size of the \p input buffer in bytes.
 *
 * \retval #PSA_SUCCESS
 *         Success.
 * \retval #PSA_ERROR_BAD_STATE
 *         The operation state is not valid (not set up, or already completed).
 * \retval #PSA_ERROR_INSUFFICIENT_MEMORY
 * \retval #PSA_ERROR_COMMUNICATION_FAILURE
 * \retval #PSA_ERROR_HARDWARE_FAILURE
 * \retval #PSA_ERROR_TAMPERING_DETECTED
 */
psa_status_t psa_mac_update(psa_mac_operation_t *operation,
                            const uint8_t *input,
                            size_t input_length);

/** Finish the calculation of the MAC of a message.
 *
 * The application must call psa_mac_sign_setup() before calling this function.
 * This function calculates the MAC of the message formed by concatenating
 * the inputs passed to preceding calls to psa_mac_update().
 *
 * When this function returns, the operation becomes inactive.
 *
 * \warning Applications should not call this function if they expect
 *          a specific value for the MAC. Call psa_mac_verify_finish() instead.
 *          Beware that comparing integrity or authenticity data such as
 *          MAC values with a function such as \c memcmp is risky
 *          because the time taken by the comparison may leak information
 *          about the MAC value which could allow an attacker to guess
 *          a valid MAC and thereby bypass security controls.
 *
 * \param[in,out] operation Active MAC operation.
 * \param[out] mac          Buffer where the MAC value is to be written.
 * \param mac_size          Size of the \p mac buffer in bytes.
 * \param[out] mac_length   On success, the number of bytes
 *                          that make up the MAC value. This is always
 *                          #PSA_MAC_FINAL_SIZE(\c key_type, \c key_bits, \c alg)
 *                          where \c key_type and \c key_bits are the type and
 *                          bit-size respectively of the key and \c alg is the
 *                          MAC algorithm that is calculated.
 *
 * \retval #PSA_SUCCESS
 *         Success.
 * \retval #PSA_ERROR_BAD_STATE
 *         The operation state is not valid (not set up, or already completed).
 * \retval #PSA_ERROR_BUFFER_TOO_SMALL
 *         The size of the \p mac buffer is too small. You can determine a
 *         sufficient buffer size by calling PSA_MAC_FINAL_SIZE().
 * \retval #PSA_ERROR_INSUFFICIENT_MEMORY
 * \retval #PSA_ERROR_COMMUNICATION_FAILURE
 * \retval #PSA_ERROR_HARDWARE_FAILURE
 * \retval #PSA_ERROR_TAMPERING_DETECTED
 */
psa_status_t psa_mac_sign_finish(psa_mac_operation_t *operation,
                                 uint8_t *mac,
                                 size_t mac_size,
                                 size_t *mac_length);

/** Finish the calculation of the MAC of a message and compare it with
 * an expected value.
 *
 * The application must call psa_mac_verify_setup() before calling this function.
 * This function calculates the MAC of the message formed by concatenating
 * the inputs passed to preceding calls to psa_mac_update(). It then
 * compares the calculated MAC with the expected MAC passed as a
 * parameter to this function.
 *
 * When this function returns, the operation becomes inactive.
 *
 * \note Implementations shall make the best effort to ensure that the
 * comparison between the actual MAC and the expected MAC is performed
 * in constant time.
 *
 * \param[in,out] operation Active MAC operation.
 * \param[in] mac           Buffer containing the expected MAC value.
 * \param mac_length        Size of the \p mac buffer in bytes.
 *
 * \retval #PSA_SUCCESS
 *         The expected MAC is identical to the actual MAC of the message.
 * \retval #PSA_ERROR_INVALID_SIGNATURE
 *         The MAC of the message was calculated successfully, but it
 *         differs from the expected MAC.
 * \retval #PSA_ERROR_BAD_STATE
 *         The operation state is not valid (not set up, or already completed).
 * \retval #PSA_ERROR_INSUFFICIENT_MEMORY
 * \retval #PSA_ERROR_COMMUNICATION_FAILURE
 * \retval #PSA_ERROR_HARDWARE_FAILURE
 * \retval #PSA_ERROR_TAMPERING_DETECTED
 */
psa_status_t psa_mac_verify_finish(psa_mac_operation_t *operation,
                                   const uint8_t *mac,
                                   size_t mac_length);

/** Abort a MAC operation.
 *
 * Aborting an operation frees all associated resources except for the
 * \p operation structure itself. Once aborted, the operation object
 * can be reused for another operation by calling
 * psa_mac_sign_setup() or psa_mac_verify_setup() again.
 *
 * You may call this function any time after the operation object has
 * been initialized by any of the following methods:
 * - A call to psa_mac_sign_setup() or psa_mac_verify_setup(), whether
 *   it succeeds or not.
 * - Initializing the \c struct to all-bits-zero.
 * - Initializing the \c struct to logical zeros, e.g.
 *   `psa_mac_operation_t operation = {0}`.
 *
 * In particular, calling psa_mac_abort() after the operation has been
 * terminated by a call to psa_mac_abort(), psa_mac_sign_finish() or
 * psa_mac_verify_finish() is safe and has no effect.
 *
 * \param[in,out] operation Initialized MAC operation.
 *
 * \retval #PSA_SUCCESS
 * \retval #PSA_ERROR_BAD_STATE
 *         \p operation is not an active MAC operation.
 * \retval #PSA_ERROR_COMMUNICATION_FAILURE
 * \retval #PSA_ERROR_HARDWARE_FAILURE
 * \retval #PSA_ERROR_TAMPERING_DETECTED
 */
psa_status_t psa_mac_abort(psa_mac_operation_t *operation);

/**@}*/

/** \defgroup cipher Symmetric ciphers
 * @{
 */

/** Encrypt a message using a symmetric cipher.
 *
 * This function encrypts a message with a random IV (initialization
 * vector).
 *
 * \param handle                Handle to the key to use for the operation.
 *                              It must remain valid until the operation
 *                              terminates.
 * \param alg                   The cipher algorithm to compute
 *                              (\c PSA_ALG_XXX value such that
 *                              #PSA_ALG_IS_CIPHER(\p alg) is true).
 * \param[in] input             Buffer containing the message to encrypt.
 * \param input_length          Size of the \p input buffer in bytes.
 * \param[out] output           Buffer where the output is to be written.
 *                              The output contains the IV followed by
 *                              the ciphertext proper.
 * \param output_size           Size of the \p output buffer in bytes.
 * \param[out] output_length    On success, the number of bytes
 *                              that make up the output.
 *
 * \retval #PSA_SUCCESS
 *         Success.
 * \retval #PSA_ERROR_INVALID_HANDLE
 * \retval #PSA_ERROR_EMPTY_SLOT
 * \retval #PSA_ERROR_NOT_PERMITTED
 * \retval #PSA_ERROR_INVALID_ARGUMENT
 *         \p handle is not compatible with \p alg.
 * \retval #PSA_ERROR_NOT_SUPPORTED
 *         \p alg is not supported or is not a cipher algorithm.
 * \retval #PSA_ERROR_BUFFER_TOO_SMALL
 * \retval #PSA_ERROR_INSUFFICIENT_MEMORY
 * \retval #PSA_ERROR_COMMUNICATION_FAILURE
 * \retval #PSA_ERROR_HARDWARE_FAILURE
 * \retval #PSA_ERROR_TAMPERING_DETECTED
 */
psa_status_t psa_cipher_encrypt(psa_key_handle_t handle,
                                psa_algorithm_t alg,
                                const uint8_t *input,
                                size_t input_length,
                                uint8_t *output,
                                size_t output_size,
                                size_t *output_length);

/** Decrypt a message using a symmetric cipher.
 *
 * This function decrypts a message encrypted with a symmetric cipher.
 *
 * \param handle                Handle to the key to use for the operation.
 *                              It must remain valid until the operation
 *                              terminates.
 * \param alg                   The cipher algorithm to compute
 *                              (\c PSA_ALG_XXX value such that
 *                              #PSA_ALG_IS_CIPHER(\p alg) is true).
 * \param[in] input             Buffer containing the message to decrypt.
 *                              This consists of the IV followed by the
 *                              ciphertext proper.
 * \param input_length          Size of the \p input buffer in bytes.
 * \param[out] output           Buffer where the plaintext is to be written.
 * \param output_size           Size of the \p output buffer in bytes.
 * \param[out] output_length    On success, the number of bytes
 *                              that make up the output.
 *
 * \retval #PSA_SUCCESS
 *         Success.
 * \retval #PSA_ERROR_INVALID_HANDLE
 * \retval #PSA_ERROR_EMPTY_SLOT
 * \retval #PSA_ERROR_NOT_PERMITTED
 * \retval #PSA_ERROR_INVALID_ARGUMENT
 *         \p handle is not compatible with \p alg.
 * \retval #PSA_ERROR_NOT_SUPPORTED
 *         \p alg is not supported or is not a cipher algorithm.
 * \retval #PSA_ERROR_BUFFER_TOO_SMALL
 * \retval #PSA_ERROR_INSUFFICIENT_MEMORY
 * \retval #PSA_ERROR_COMMUNICATION_FAILURE
 * \retval #PSA_ERROR_HARDWARE_FAILURE
 * \retval #PSA_ERROR_TAMPERING_DETECTED
 */
psa_status_t psa_cipher_decrypt(psa_key_handle_t handle,
                                psa_algorithm_t alg,
                                const uint8_t *input,
                                size_t input_length,
                                uint8_t *output,
                                size_t output_size,
                                size_t *output_length);

/** The type of the state data structure for multipart cipher operations.
 *
 * Before calling any function on a cipher operation object, the application
 * must initialize it by any of the following means:
 * - Set the structure to all-bits-zero, for example:
 *   \code
 *   psa_cipher_operation_t operation;
 *   memset(&operation, 0, sizeof(operation));
 *   \endcode
 * - Initialize the structure to logical zero values, for example:
 *   \code
 *   psa_cipher_operation_t operation = {0};
 *   \endcode
 * - Initialize the structure to the initializer #PSA_CIPHER_OPERATION_INIT,
 *   for example:
 *   \code
 *   psa_cipher_operation_t operation = PSA_CIPHER_OPERATION_INIT;
 *   \endcode
 * - Assign the result of the function psa_cipher_operation_init()
 *   to the structure, for example:
 *   \code
 *   psa_cipher_operation_t operation;
 *   operation = psa_cipher_operation_init();
 *   \endcode
 *
 * This is an implementation-defined \c struct. Applications should not
 * make any assumptions about the content of this structure except
 * as directed by the documentation of a specific implementation. */
typedef struct psa_cipher_operation_s psa_cipher_operation_t;

/** \def PSA_CIPHER_OPERATION_INIT
 *
 * This macro returns a suitable initializer for a cipher operation object of
 * type #psa_cipher_operation_t.
 */
#ifdef __DOXYGEN_ONLY__
/* This is an example definition for documentation purposes.
 * Implementations should define a suitable value in `crypto_struct.h`.
 */
#define PSA_CIPHER_OPERATION_INIT {0}
#endif

/** Return an initial value for a cipher operation object.
 */
static psa_cipher_operation_t psa_cipher_operation_init(void);

/** Set the key for a multipart symmetric encryption operation.
 *
 * The sequence of operations to encrypt a message with a symmetric cipher
 * is as follows:
 * -# Allocate an operation object which will be passed to all the functions
 *    listed here.
 * -# Initialize the operation object with one of the methods described in the
 *    documentation for #psa_cipher_operation_t, e.g.
 *    PSA_CIPHER_OPERATION_INIT.
 * -# Call psa_cipher_encrypt_setup() to specify the algorithm and key.
 * -# Call either psa_cipher_generate_iv() or psa_cipher_set_iv() to
 *    generate or set the IV (initialization vector). You should use
 *    psa_cipher_generate_iv() unless the protocol you are implementing
 *    requires a specific IV value.
 * -# Call psa_cipher_update() zero, one or more times, passing a fragment
 *    of the message each time.
 * -# Call psa_cipher_finish().
 *
 * The application may call psa_cipher_abort() at any time after the operation
 * has been initialized.
 *
 * After a successful call to psa_cipher_encrypt_setup(), the application must
 * eventually terminate the operation. The following events terminate an
 * operation:
 * - A failed call to any of the \c psa_cipher_xxx functions.
 * - A call to psa_cipher_finish() or psa_cipher_abort().
 *
 * \param[in,out] operation     The operation object to set up. It must have
 *                              been initialized as per the documentation for
 *                              #psa_cipher_operation_t and not yet in use.
 * \param handle                Handle to the key to use for the operation.
 *                              It must remain valid until the operation
 *                              terminates.
 * \param alg                   The cipher algorithm to compute
 *                              (\c PSA_ALG_XXX value such that
 *                              #PSA_ALG_IS_CIPHER(\p alg) is true).
 *
 * \retval #PSA_SUCCESS
 *         Success.
 * \retval #PSA_ERROR_INVALID_HANDLE
 * \retval #PSA_ERROR_DOES_NOT_EXIST
 * \retval #PSA_ERROR_NOT_PERMITTED
 * \retval #PSA_ERROR_INVALID_ARGUMENT
 *         \p handle is not compatible with \p alg.
 * \retval #PSA_ERROR_NOT_SUPPORTED
 *         \p alg is not supported or is not a cipher algorithm.
 * \retval #PSA_ERROR_INSUFFICIENT_MEMORY
 * \retval #PSA_ERROR_COMMUNICATION_FAILURE
 * \retval #PSA_ERROR_HARDWARE_FAILURE
 * \retval #PSA_ERROR_TAMPERING_DETECTED
 * \retval #PSA_ERROR_BAD_STATE
 *         The operation state is not valid (already set up and not
 *         subsequently completed).
 * \retval #PSA_ERROR_BAD_STATE
 *         The library has not been previously initialized by psa_crypto_init().
 *         It is implementation-dependent whether a failure to initialize
 *         results in this error code.
 */
psa_status_t psa_cipher_encrypt_setup(psa_cipher_operation_t *operation,
                                      psa_key_handle_t handle,
                                      psa_algorithm_t alg);

/** Set the key for a multipart symmetric decryption operation.
 *
 * The sequence of operations to decrypt a message with a symmetric cipher
 * is as follows:
 * -# Allocate an operation object which will be passed to all the functions
 *    listed here.
 * -# Initialize the operation object with one of the methods described in the
 *    documentation for #psa_cipher_operation_t, e.g.
 *    PSA_CIPHER_OPERATION_INIT.
 * -# Call psa_cipher_decrypt_setup() to specify the algorithm and key.
 * -# Call psa_cipher_set_iv() with the IV (initialization vector) for the
 *    decryption. If the IV is prepended to the ciphertext, you can call
 *    psa_cipher_update() on a buffer containing the IV followed by the
 *    beginning of the message.
 * -# Call psa_cipher_update() zero, one or more times, passing a fragment
 *    of the message each time.
 * -# Call psa_cipher_finish().
 *
 * The application may call psa_cipher_abort() at any time after the operation
 * has been initialized.
 *
 * After a successful call to psa_cipher_decrypt_setup(), the application must
 * eventually terminate the operation. The following events terminate an
 * operation:
 * - A failed call to any of the \c psa_cipher_xxx functions.
 * - A call to psa_cipher_finish() or psa_cipher_abort().
 *
 * \param[in,out] operation     The operation object to set up. It must have
 *                              been initialized as per the documentation for
 *                              #psa_cipher_operation_t and not yet in use.
 * \param handle                Handle to the key to use for the operation.
 *                              It must remain valid until the operation
 *                              terminates.
 * \param alg                   The cipher algorithm to compute
 *                              (\c PSA_ALG_XXX value such that
 *                              #PSA_ALG_IS_CIPHER(\p alg) is true).
 *
 * \retval #PSA_SUCCESS
 *         Success.
 * \retval #PSA_ERROR_INVALID_HANDLE
 * \retval #PSA_ERROR_DOES_NOT_EXIST
 * \retval #PSA_ERROR_NOT_PERMITTED
 * \retval #PSA_ERROR_INVALID_ARGUMENT
 *         \p handle is not compatible with \p alg.
 * \retval #PSA_ERROR_NOT_SUPPORTED
 *         \p alg is not supported or is not a cipher algorithm.
 * \retval #PSA_ERROR_INSUFFICIENT_MEMORY
 * \retval #PSA_ERROR_COMMUNICATION_FAILURE
 * \retval #PSA_ERROR_HARDWARE_FAILURE
 * \retval #PSA_ERROR_TAMPERING_DETECTED
 * \retval #PSA_ERROR_BAD_STATE
 *         The operation state is not valid (already set up and not
 *         subsequently completed).
 * \retval #PSA_ERROR_BAD_STATE
 *         The library has not been previously initialized by psa_crypto_init().
 *         It is implementation-dependent whether a failure to initialize
 *         results in this error code.
 */
psa_status_t psa_cipher_decrypt_setup(psa_cipher_operation_t *operation,
                                      psa_key_handle_t handle,
                                      psa_algorithm_t alg);

/** Generate an IV for a symmetric encryption operation.
 *
 * This function generates a random IV (initialization vector), nonce
 * or initial counter value for the encryption operation as appropriate
 * for the chosen algorithm, key type and key size.
 *
 * The application must call psa_cipher_encrypt_setup() before
 * calling this function.
 *
 * If this function returns an error status, the operation becomes inactive.
 *
 * \param[in,out] operation     Active cipher operation.
 * \param[out] iv               Buffer where the generated IV is to be written.
 * \param iv_size               Size of the \p iv buffer in bytes.
 * \param[out] iv_length        On success, the number of bytes of the
 *                              generated IV.
 *
 * \retval #PSA_SUCCESS
 *         Success.
 * \retval #PSA_ERROR_BAD_STATE
 *         The operation state is not valid (not set up, or IV already set).
 * \retval #PSA_ERROR_BUFFER_TOO_SMALL
 *         The size of the \p iv buffer is too small.
 * \retval #PSA_ERROR_INSUFFICIENT_MEMORY
 * \retval #PSA_ERROR_COMMUNICATION_FAILURE
 * \retval #PSA_ERROR_HARDWARE_FAILURE
 * \retval #PSA_ERROR_TAMPERING_DETECTED
 */
psa_status_t psa_cipher_generate_iv(psa_cipher_operation_t *operation,
                                    unsigned char *iv,
                                    size_t iv_size,
                                    size_t *iv_length);

/** Set the IV for a symmetric encryption or decryption operation.
 *
 * This function sets the IV (initialization vector), nonce
 * or initial counter value for the encryption or decryption operation.
 *
 * The application must call psa_cipher_encrypt_setup() before
 * calling this function.
 *
 * If this function returns an error status, the operation becomes inactive.
 *
 * \note When encrypting, applications should use psa_cipher_generate_iv()
 * instead of this function, unless implementing a protocol that requires
 * a non-random IV.
 *
 * \param[in,out] operation     Active cipher operation.
 * \param[in] iv                Buffer containing the IV to use.
 * \param iv_length             Size of the IV in bytes.
 *
 * \retval #PSA_SUCCESS
 *         Success.
 * \retval #PSA_ERROR_BAD_STATE
 *         The operation state is not valid (not set up, or IV already set).
 * \retval #PSA_ERROR_INVALID_ARGUMENT
 *         The size of \p iv is not acceptable for the chosen algorithm,
 *         or the chosen algorithm does not use an IV.
 * \retval #PSA_ERROR_INSUFFICIENT_MEMORY
 * \retval #PSA_ERROR_COMMUNICATION_FAILURE
 * \retval #PSA_ERROR_HARDWARE_FAILURE
 * \retval #PSA_ERROR_TAMPERING_DETECTED
 */
psa_status_t psa_cipher_set_iv(psa_cipher_operation_t *operation,
                               const unsigned char *iv,
                               size_t iv_length);

/** Encrypt or decrypt a message fragment in an active cipher operation.
 *
 * Before calling this function, you must:
 * 1. Call either psa_cipher_encrypt_setup() or psa_cipher_decrypt_setup().
 *    The choice of setup function determines whether this function
 *    encrypts or decrypts its input.
 * 2. If the algorithm requires an IV, call psa_cipher_generate_iv()
 *    (recommended when encrypting) or psa_cipher_set_iv().
 *
 * If this function returns an error status, the operation becomes inactive.
 *
 * \param[in,out] operation     Active cipher operation.
 * \param[in] input             Buffer containing the message fragment to
 *                              encrypt or decrypt.
 * \param input_length          Size of the \p input buffer in bytes.
 * \param[out] output           Buffer where the output is to be written.
 * \param output_size           Size of the \p output buffer in bytes.
 * \param[out] output_length    On success, the number of bytes
 *                              that make up the returned output.
 *
 * \retval #PSA_SUCCESS
 *         Success.
 * \retval #PSA_ERROR_BAD_STATE
 *         The operation state is not valid (not set up, IV required but
 *         not set, or already completed).
 * \retval #PSA_ERROR_BUFFER_TOO_SMALL
 *         The size of the \p output buffer is too small.
 * \retval #PSA_ERROR_INSUFFICIENT_MEMORY
 * \retval #PSA_ERROR_COMMUNICATION_FAILURE
 * \retval #PSA_ERROR_HARDWARE_FAILURE
 * \retval #PSA_ERROR_TAMPERING_DETECTED
 */
psa_status_t psa_cipher_update(psa_cipher_operation_t *operation,
                               const uint8_t *input,
                               size_t input_length,
                               unsigned char *output,
                               size_t output_size,
                               size_t *output_length);

/** Finish encrypting or decrypting a message in a cipher operation.
 *
 * The application must call psa_cipher_encrypt_setup() or
 * psa_cipher_decrypt_setup() before calling this function. The choice
 * of setup function determines whether this function encrypts or
 * decrypts its input.
 *
 * This function finishes the encryption or decryption of the message
 * formed by concatenating the inputs passed to preceding calls to
 * psa_cipher_update().
 *
 * When this function returns, the operation becomes inactive.
 *
 * \param[in,out] operation     Active cipher operation.
 * \param[out] output           Buffer where the output is to be written.
 * \param output_size           Size of the \p output buffer in bytes.
 * \param[out] output_length    On success, the number of bytes
 *                              that make up the returned output.
 *
 * \retval #PSA_SUCCESS
 *         Success.
 * \retval #PSA_ERROR_BAD_STATE
 *         The operation state is not valid (not set up, IV required but
 *         not set, or already completed).
 * \retval #PSA_ERROR_BUFFER_TOO_SMALL
 *         The size of the \p output buffer is too small.
 * \retval #PSA_ERROR_INSUFFICIENT_MEMORY
 * \retval #PSA_ERROR_COMMUNICATION_FAILURE
 * \retval #PSA_ERROR_HARDWARE_FAILURE
 * \retval #PSA_ERROR_TAMPERING_DETECTED
 */
psa_status_t psa_cipher_finish(psa_cipher_operation_t *operation,
                               uint8_t *output,
                               size_t output_size,
                               size_t *output_length);

/** Abort a cipher operation.
 *
 * Aborting an operation frees all associated resources except for the
 * \p operation structure itself. Once aborted, the operation object
 * can be reused for another operation by calling
 * psa_cipher_encrypt_setup() or psa_cipher_decrypt_setup() again.
 *
 * You may call this function any time after the operation object has
 * been initialized by any of the following methods:
 * - A call to psa_cipher_encrypt_setup() or psa_cipher_decrypt_setup(),
 *   whether it succeeds or not.
 * - Initializing the \c struct to all-bits-zero.
 * - Initializing the \c struct to logical zeros, e.g.
 *   `psa_cipher_operation_t operation = {0}`.
 *
 * In particular, calling psa_cipher_abort() after the operation has been
 * terminated by a call to psa_cipher_abort() or psa_cipher_finish()
 * is safe and has no effect.
 *
 * \param[in,out] operation     Initialized cipher operation.
 *
 * \retval #PSA_SUCCESS
 * \retval #PSA_ERROR_BAD_STATE
 *         \p operation is not an active cipher operation.
 * \retval #PSA_ERROR_COMMUNICATION_FAILURE
 * \retval #PSA_ERROR_HARDWARE_FAILURE
 * \retval #PSA_ERROR_TAMPERING_DETECTED
 */
psa_status_t psa_cipher_abort(psa_cipher_operation_t *operation);

/**@}*/

/** \defgroup aead Authenticated encryption with associated data (AEAD)
 * @{
 */

/** Process an authenticated encryption operation.
 *
 * \param handle                  Handle to the key to use for the operation.
 * \param alg                     The AEAD algorithm to compute
 *                                (\c PSA_ALG_XXX value such that
 *                                #PSA_ALG_IS_AEAD(\p alg) is true).
 * \param[in] nonce               Nonce or IV to use.
 * \param nonce_length            Size of the \p nonce buffer in bytes.
 * \param[in] additional_data     Additional data that will be authenticated
 *                                but not encrypted.
 * \param additional_data_length  Size of \p additional_data in bytes.
 * \param[in] plaintext           Data that will be authenticated and
 *                                encrypted.
 * \param plaintext_length        Size of \p plaintext in bytes.
 * \param[out] ciphertext         Output buffer for the authenticated and
 *                                encrypted data. The additional data is not
 *                                part of this output. For algorithms where the
 *                                encrypted data and the authentication tag
 *                                are defined as separate outputs, the
 *                                authentication tag is appended to the
 *                                encrypted data.
 * \param ciphertext_size         Size of the \p ciphertext buffer in bytes.
 *                                This must be at least
 *                                #PSA_AEAD_ENCRYPT_OUTPUT_SIZE(\p alg,
 *                                \p plaintext_length).
 * \param[out] ciphertext_length  On success, the size of the output
 *                                in the \p ciphertext buffer.
 *
 * \retval #PSA_SUCCESS
 *         Success.
 * \retval #PSA_ERROR_INVALID_HANDLE
 * \retval #PSA_ERROR_EMPTY_SLOT
 * \retval #PSA_ERROR_NOT_PERMITTED
 * \retval #PSA_ERROR_INVALID_ARGUMENT
 *         \p handle is not compatible with \p alg.
 * \retval #PSA_ERROR_NOT_SUPPORTED
 *         \p alg is not supported or is not an AEAD algorithm.
 * \retval #PSA_ERROR_INSUFFICIENT_MEMORY
 * \retval #PSA_ERROR_COMMUNICATION_FAILURE
 * \retval #PSA_ERROR_HARDWARE_FAILURE
 * \retval #PSA_ERROR_TAMPERING_DETECTED
 * \retval #PSA_ERROR_BAD_STATE
 *         The library has not been previously initialized by psa_crypto_init().
 *         It is implementation-dependent whether a failure to initialize
 *         results in this error code.
 */
psa_status_t psa_aead_encrypt(psa_key_handle_t handle,
                              psa_algorithm_t alg,
                              const uint8_t *nonce,
                              size_t nonce_length,
                              const uint8_t *additional_data,
                              size_t additional_data_length,
                              const uint8_t *plaintext,
                              size_t plaintext_length,
                              uint8_t *ciphertext,
                              size_t ciphertext_size,
                              size_t *ciphertext_length);

/** Process an authenticated decryption operation.
 *
 * \param handle                  Handle to the key to use for the operation.
 * \param alg                     The AEAD algorithm to compute
 *                                (\c PSA_ALG_XXX value such that
 *                                #PSA_ALG_IS_AEAD(\p alg) is true).
 * \param[in] nonce               Nonce or IV to use.
 * \param nonce_length            Size of the \p nonce buffer in bytes.
 * \param[in] additional_data     Additional data that has been authenticated
 *                                but not encrypted.
 * \param additional_data_length  Size of \p additional_data in bytes.
 * \param[in] ciphertext          Data that has been authenticated and
 *                                encrypted. For algorithms where the
 *                                encrypted data and the authentication tag
 *                                are defined as separate inputs, the buffer
 *                                must contain the encrypted data followed
 *                                by the authentication tag.
 * \param ciphertext_length       Size of \p ciphertext in bytes.
 * \param[out] plaintext          Output buffer for the decrypted data.
 * \param plaintext_size          Size of the \p plaintext buffer in bytes.
 *                                This must be at least
 *                                #PSA_AEAD_DECRYPT_OUTPUT_SIZE(\p alg,
 *                                \p ciphertext_length).
 * \param[out] plaintext_length   On success, the size of the output
 *                                in the \p plaintext buffer.
 *
 * \retval #PSA_SUCCESS
 *         Success.
 * \retval #PSA_ERROR_INVALID_HANDLE
 * \retval #PSA_ERROR_EMPTY_SLOT
 * \retval #PSA_ERROR_INVALID_SIGNATURE
 *         The ciphertext is not authentic.
 * \retval #PSA_ERROR_NOT_PERMITTED
 * \retval #PSA_ERROR_INVALID_ARGUMENT
 *         \p handle is not compatible with \p alg.
 * \retval #PSA_ERROR_NOT_SUPPORTED
 *         \p alg is not supported or is not an AEAD algorithm.
 * \retval #PSA_ERROR_INSUFFICIENT_MEMORY
 * \retval #PSA_ERROR_COMMUNICATION_FAILURE
 * \retval #PSA_ERROR_HARDWARE_FAILURE
 * \retval #PSA_ERROR_TAMPERING_DETECTED
 * \retval #PSA_ERROR_BAD_STATE
 *         The library has not been previously initialized by psa_crypto_init().
 *         It is implementation-dependent whether a failure to initialize
 *         results in this error code.
 */
psa_status_t psa_aead_decrypt(psa_key_handle_t handle,
                              psa_algorithm_t alg,
                              const uint8_t *nonce,
                              size_t nonce_length,
                              const uint8_t *additional_data,
                              size_t additional_data_length,
                              const uint8_t *ciphertext,
                              size_t ciphertext_length,
                              uint8_t *plaintext,
                              size_t plaintext_size,
                              size_t *plaintext_length);

/** The type of the state data structure for multipart AEAD operations.
 *
 * Before calling any function on an AEAD operation object, the application
 * must initialize it by any of the following means:
 * - Set the structure to all-bits-zero, for example:
 *   \code
 *   psa_aead_operation_t operation;
 *   memset(&operation, 0, sizeof(operation));
 *   \endcode
 * - Initialize the structure to logical zero values, for example:
 *   \code
 *   psa_aead_operation_t operation = {0};
 *   \endcode
 * - Initialize the structure to the initializer #PSA_AEAD_OPERATION_INIT,
 *   for example:
 *   \code
 *   psa_aead_operation_t operation = PSA_AEAD_OPERATION_INIT;
 *   \endcode
 * - Assign the result of the function psa_aead_operation_init()
 *   to the structure, for example:
 *   \code
 *   psa_aead_operation_t operation;
 *   operation = psa_aead_operation_init();
 *   \endcode
 *
 * This is an implementation-defined \c struct. Applications should not
 * make any assumptions about the content of this structure except
 * as directed by the documentation of a specific implementation. */
typedef struct psa_aead_operation_s psa_aead_operation_t;

/** \def PSA_AEAD_OPERATION_INIT
 *
 * This macro returns a suitable initializer for an AEAD operation object of
 * type #psa_aead_operation_t.
 */
#ifdef __DOXYGEN_ONLY__
/* This is an example definition for documentation purposes.
 * Implementations should define a suitable value in `crypto_struct.h`.
 */
#define PSA_AEAD_OPERATION_INIT {0}
#endif

/** Return an initial value for an AEAD operation object.
 */
static psa_aead_operation_t psa_aead_operation_init(void);

/** Set the key for a multipart authenticated encryption operation.
 *
 * The sequence of operations to encrypt a message with authentication
 * is as follows:
 * -# Allocate an operation object which will be passed to all the functions
 *    listed here.
 * -# Initialize the operation object with one of the methods described in the
 *    documentation for #psa_aead_operation_t, e.g.
 *    PSA_AEAD_OPERATION_INIT.
 * -# Call psa_aead_encrypt_setup() to specify the algorithm and key.
 * -# If needed, call psa_aead_set_lengths() to specify the length of the
 *    inputs to the subsequent calls to psa_aead_update_ad() and
 *    psa_aead_update(). See the documentation of psa_aead_set_lengths()
 *    for details.
 * -# Call either psa_aead_generate_nonce() or psa_aead_set_nonce() to
 *    generate or set the nonce. You should use
 *    psa_aead_generate_nonce() unless the protocol you are implementing
 *    requires a specific nonce value.
 * -# Call psa_aead_update_ad() zero, one or more times, passing a fragment
 *    of the non-encrypted additional authenticated data each time.
 * -# Call psa_aead_update() zero, one or more times, passing a fragment
 *    of the message to encrypt each time.
 * -# Call psa_aead_finish().
 *
 * The application may call psa_aead_abort() at any time after the operation
 * has been initialized.
 *
 * After a successful call to psa_aead_encrypt_setup(), the application must
 * eventually terminate the operation. The following events terminate an
 * operation:
 * - A failed call to any of the \c psa_aead_xxx functions.
 * - A call to psa_aead_finish(), psa_aead_verify() or psa_aead_abort().
 *
 * \param[in,out] operation     The operation object to set up. It must have
 *                              been initialized as per the documentation for
 *                              #psa_aead_operation_t and not yet in use.
 * \param handle                Handle to the key to use for the operation.
 *                              It must remain valid until the operation
 *                              terminates.
 * \param alg                   The AEAD algorithm to compute
 *                              (\c PSA_ALG_XXX value such that
 *                              #PSA_ALG_IS_AEAD(\p alg) is true).
 *
 * \retval #PSA_SUCCESS
 *         Success.
 * \retval #PSA_ERROR_INVALID_HANDLE
 * \retval #PSA_ERROR_EMPTY_SLOT
 * \retval #PSA_ERROR_NOT_PERMITTED
 * \retval #PSA_ERROR_INVALID_ARGUMENT
 *         \p handle is not compatible with \p alg.
 * \retval #PSA_ERROR_NOT_SUPPORTED
 *         \p alg is not supported or is not an AEAD algorithm.
 * \retval #PSA_ERROR_INSUFFICIENT_MEMORY
 * \retval #PSA_ERROR_COMMUNICATION_FAILURE
 * \retval #PSA_ERROR_HARDWARE_FAILURE
 * \retval #PSA_ERROR_TAMPERING_DETECTED
 * \retval #PSA_ERROR_BAD_STATE
 *         The library has not been previously initialized by psa_crypto_init().
 *         It is implementation-dependent whether a failure to initialize
 *         results in this error code.
 */
psa_status_t psa_aead_encrypt_setup(psa_aead_operation_t *operation,
                                    psa_key_handle_t handle,
                                    psa_algorithm_t alg);

/** Set the key for a multipart authenticated decryption operation.
 *
 * The sequence of operations to decrypt a message with authentication
 * is as follows:
 * -# Allocate an operation object which will be passed to all the functions
 *    listed here.
 * -# Initialize the operation object with one of the methods described in the
 *    documentation for #psa_aead_operation_t, e.g.
 *    PSA_AEAD_OPERATION_INIT.
 * -# Call psa_aead_decrypt_setup() to specify the algorithm and key.
 * -# If needed, call psa_aead_set_lengths() to specify the length of the
 *    inputs to the subsequent calls to psa_aead_update_ad() and
 *    psa_aead_update(). See the documentation of psa_aead_set_lengths()
 *    for details.
 * -# Call psa_aead_set_nonce() with the nonce for the decryption.
 * -# Call psa_aead_update_ad() zero, one or more times, passing a fragment
 *    of the non-encrypted additional authenticated data each time.
 * -# Call psa_aead_update() zero, one or more times, passing a fragment
 *    of the ciphertext to decrypt each time.
 * -# Call psa_aead_verify().
 *
 * The application may call psa_aead_abort() at any time after the operation
 * has been initialized.
 *
 * After a successful call to psa_aead_decrypt_setup(), the application must
 * eventually terminate the operation. The following events terminate an
 * operation:
 * - A failed call to any of the \c psa_aead_xxx functions.
 * - A call to psa_aead_finish(), psa_aead_verify() or psa_aead_abort().
 *
 * \param[in,out] operation     The operation object to set up. It must have
 *                              been initialized as per the documentation for
 *                              #psa_aead_operation_t and not yet in use.
 * \param handle                Handle to the key to use for the operation.
 *                              It must remain valid until the operation
 *                              terminates.
 * \param alg                   The AEAD algorithm to compute
 *                              (\c PSA_ALG_XXX value such that
 *                              #PSA_ALG_IS_AEAD(\p alg) is true).
 *
 * \retval #PSA_SUCCESS
 *         Success.
 * \retval #PSA_ERROR_INVALID_HANDLE
 * \retval #PSA_ERROR_EMPTY_SLOT
 * \retval #PSA_ERROR_NOT_PERMITTED
 * \retval #PSA_ERROR_INVALID_ARGUMENT
 *         \p handle is not compatible with \p alg.
 * \retval #PSA_ERROR_NOT_SUPPORTED
 *         \p alg is not supported or is not an AEAD algorithm.
 * \retval #PSA_ERROR_INSUFFICIENT_MEMORY
 * \retval #PSA_ERROR_COMMUNICATION_FAILURE
 * \retval #PSA_ERROR_HARDWARE_FAILURE
 * \retval #PSA_ERROR_TAMPERING_DETECTED
 * \retval #PSA_ERROR_BAD_STATE
 *         The library has not been previously initialized by psa_crypto_init().
 *         It is implementation-dependent whether a failure to initialize
 *         results in this error code.
 */
psa_status_t psa_aead_decrypt_setup(psa_aead_operation_t *operation,
                                    psa_key_handle_t handle,
                                    psa_algorithm_t alg);

/** Generate a random nonce for an authenticated encryption operation.
 *
 * This function generates a random nonce for the authenticated encryption
 * operation with an appropriate size for the chosen algorithm, key type
 * and key size.
 *
 * The application must call psa_aead_encrypt_setup() before
 * calling this function.
 *
 * If this function returns an error status, the operation becomes inactive.
 *
 * \param[in,out] operation     Active AEAD operation.
 * \param[out] nonce            Buffer where the generated nonce is to be
 *                              written.
 * \param nonce_size            Size of the \p nonce buffer in bytes.
 * \param[out] nonce_length     On success, the number of bytes of the
 *                              generated nonce.
 *
 * \retval #PSA_SUCCESS
 *         Success.
 * \retval #PSA_ERROR_BAD_STATE
 *         The operation state is not valid (not set up, or nonce already set).
 * \retval #PSA_ERROR_BUFFER_TOO_SMALL
 *         The size of the \p nonce buffer is too small.
 * \retval #PSA_ERROR_INSUFFICIENT_MEMORY
 * \retval #PSA_ERROR_COMMUNICATION_FAILURE
 * \retval #PSA_ERROR_HARDWARE_FAILURE
 * \retval #PSA_ERROR_TAMPERING_DETECTED
 */
psa_status_t psa_aead_generate_nonce(psa_aead_operation_t *operation,
                                     unsigned char *nonce,
                                     size_t nonce_size,
                                     size_t *nonce_length);

/** Set the nonce for an authenticated encryption or decryption operation.
 *
 * This function sets the nonce for the authenticated
 * encryption or decryption operation.
 *
 * The application must call psa_aead_encrypt_setup() before
 * calling this function.
 *
 * If this function returns an error status, the operation becomes inactive.
 *
 * \note When encrypting, applications should use psa_aead_generate_nonce()
 * instead of this function, unless implementing a protocol that requires
 * a non-random IV.
 *
 * \param[in,out] operation     Active AEAD operation.
 * \param[in] nonce             Buffer containing the nonce to use.
 * \param nonce_length          Size of the nonce in bytes.
 *
 * \retval #PSA_SUCCESS
 *         Success.
 * \retval #PSA_ERROR_BAD_STATE
 *         The operation state is not valid (not set up, or nonce already set).
 * \retval #PSA_ERROR_INVALID_ARGUMENT
 *         The size of \p nonce is not acceptable for the chosen algorithm.
 * \retval #PSA_ERROR_INSUFFICIENT_MEMORY
 * \retval #PSA_ERROR_COMMUNICATION_FAILURE
 * \retval #PSA_ERROR_HARDWARE_FAILURE
 * \retval #PSA_ERROR_TAMPERING_DETECTED
 */
psa_status_t psa_aead_set_nonce(psa_aead_operation_t *operation,
                                const unsigned char *nonce,
                                size_t nonce_length);

/** Declare the lengths of the message and additional data for AEAD.
 *
 * The application must call this function before calling
 * psa_aead_update_ad() or psa_aead_update() if the algorithm for
 * the operation requires it. If the algorithm does not require it,
 * calling this function is optional, but if this function is called
 * then the implementation must enforce the lengths.
 *
 * You may call this function before or after setting the nonce with
 * psa_aead_set_nonce() or psa_aead_generate_nonce().
 *
 * - For #PSA_ALG_CCM, calling this function is required.
 * - For the other AEAD algorithms defined in this specification, calling
 *   this function is not required.
 * - For vendor-defined algorithm, refer to the vendor documentation.
 *
 * \param[in,out] operation     Active AEAD operation.
 * \param ad_length             Size of the non-encrypted additional
 *                              authenticated data in bytes.
 * \param plaintext_length      Size of the plaintext to encrypt in bytes.
 *
 * \retval #PSA_SUCCESS
 *         Success.
 * \retval #PSA_ERROR_BAD_STATE
 *         The operation state is not valid (not set up, already completed,
 *         or psa_aead_update_ad() or psa_aead_update() already called).
 * \retval #PSA_ERROR_INVALID_ARGUMENT
 *         At least one of the lengths is not acceptable for the chosen
 *         algorithm.
 * \retval #PSA_ERROR_INSUFFICIENT_MEMORY
 * \retval #PSA_ERROR_COMMUNICATION_FAILURE
 * \retval #PSA_ERROR_HARDWARE_FAILURE
 * \retval #PSA_ERROR_TAMPERING_DETECTED
 */
psa_status_t psa_aead_set_lengths(psa_aead_operation_t *operation,
                                  size_t ad_length,
                                  size_t plaintext_length);

/** Pass additional data to an active AEAD operation.
 *
 * Additional data is authenticated, but not encrypted.
 *
 * You may call this function multiple times to pass successive fragments
 * of the additional data. You may not call this function after passing
 * data to encrypt or decrypt with psa_aead_update().
 *
 * Before calling this function, you must:
 * 1. Call either psa_aead_encrypt_setup() or psa_aead_decrypt_setup().
 * 2. Set the nonce with psa_aead_generate_nonce() or psa_aead_set_nonce().
 *
 * If this function returns an error status, the operation becomes inactive.
 *
 * \warning When decrypting, until psa_aead_verify() has returned #PSA_SUCCESS,
 *          there is no guarantee that the input is valid. Therefore, until
 *          you have called psa_aead_verify() and it has returned #PSA_SUCCESS,
 *          treat the input as untrusted and prepare to undo any action that
 *          depends on the input if psa_aead_verify() returns an error status.
 *
 * \param[in,out] operation     Active AEAD operation.
 * \param[in] input             Buffer containing the fragment of
 *                              additional data.
 * \param input_length          Size of the \p input buffer in bytes.
 *
 * \retval #PSA_SUCCESS
 *         Success.
 * \retval #PSA_ERROR_BAD_STATE
 *         The operation state is not valid (not set up, nonce not set,
 *         psa_aead_update() already called, or operation already completed).
 * \retval #PSA_ERROR_INVALID_ARGUMENT
 *         The total input length overflows the additional data length that
 *         was previously specified with psa_aead_set_lengths().
 * \retval #PSA_ERROR_INSUFFICIENT_MEMORY
 * \retval #PSA_ERROR_COMMUNICATION_FAILURE
 * \retval #PSA_ERROR_HARDWARE_FAILURE
 * \retval #PSA_ERROR_TAMPERING_DETECTED
 */
psa_status_t psa_aead_update_ad(psa_aead_operation_t *operation,
                                const uint8_t *input,
                                size_t input_length);

/** Encrypt or decrypt a message fragment in an active AEAD operation.
 *
 * Before calling this function, you must:
 * 1. Call either psa_aead_encrypt_setup() or psa_aead_decrypt_setup().
 *    The choice of setup function determines whether this function
 *    encrypts or decrypts its input.
 * 2. Set the nonce with psa_aead_generate_nonce() or psa_aead_set_nonce().
 * 3. Call psa_aead_update_ad() to pass all the additional data.
 *
 * If this function returns an error status, the operation becomes inactive.
 *
 * \warning When decrypting, until psa_aead_verify() has returned #PSA_SUCCESS,
 *          there is no guarantee that the input is valid. Therefore, until
 *          you have called psa_aead_verify() and it has returned #PSA_SUCCESS:
 *          - Do not use the output in any way other than storing it in a
 *            confidential location. If you take any action that depends
 *            on the tentative decrypted data, this action will need to be
 *            undone if the input turns out not to be valid. Furthermore,
 *            if an adversary can observe that this action took place
 *            (for example through timing), they may be able to use this
 *            fact as an oracle to decrypt any message encrypted with the
 *            same key.
 *          - In particular, do not copy the output anywhere but to a
 *            memory or storage space that you have exclusive access to.
 *
 * \param[in,out] operation     Active AEAD operation.
 * \param[in] input             Buffer containing the message fragment to
 *                              encrypt or decrypt.
 * \param input_length          Size of the \p input buffer in bytes.
 * \param[out] output           Buffer where the output is to be written.
 * \param output_size           Size of the \p output buffer in bytes.
 * \param[out] output_length    On success, the number of bytes
 *                              that make up the returned output.
 *
 * \retval #PSA_SUCCESS
 *         Success.
 * \retval #PSA_ERROR_BAD_STATE
<<<<<<< HEAD
 *         The operation state is not valid (not set up, nonce not set
 *         or already completed).
=======
 *         The operation state is not valid (not set up, IV required but
 *         not set, or already completed).
>>>>>>> c70a3c76
 * \retval #PSA_ERROR_BUFFER_TOO_SMALL
 *         The size of the \p output buffer is too small.
 * \retval #PSA_ERROR_INVALID_ARGUMENT
 *         The total length of input to psa_aead_update_ad() so far is
 *         less than the additional data length that was previously
 *         specified with psa_aead_set_lengths().
 * \retval #PSA_ERROR_INVALID_ARGUMENT
 *         The total input length overflows the plaintext length that
 *         was previously specified with psa_aead_set_lengths().
 * \retval #PSA_ERROR_INSUFFICIENT_MEMORY
 * \retval #PSA_ERROR_COMMUNICATION_FAILURE
 * \retval #PSA_ERROR_HARDWARE_FAILURE
 * \retval #PSA_ERROR_TAMPERING_DETECTED
 */
psa_status_t psa_aead_update(psa_aead_operation_t *operation,
                             const uint8_t *input,
                             size_t input_length,
                             unsigned char *output,
                             size_t output_size,
                             size_t *output_length);

/** Finish encrypting a message in an AEAD operation.
 *
 * The operation must have been set up with psa_aead_encrypt_setup().
 *
 * This function finishes the authentication of the additional data
 * formed by concatenating the inputs passed to preceding calls to
 * psa_aead_update_ad() with the plaintext formed by concatenating the
 * inputs passed to preceding calls to psa_aead_update().
 *
 * This function has two output buffers:
 * - \p ciphertext contains trailing ciphertext that was buffered from
 *   preceding calls to psa_aead_update(). For all standard AEAD algorithms,
 *   psa_aead_update() does not buffer any output and therefore \p ciphertext
 *   will not contain any output and can be a 0-sized buffer.
 * - \p tag contains the authentication tag. Its length is always
 *   #PSA_AEAD_TAG_LENGTH(\c alg) where \c alg is the AEAD algorithm
 *   that the operation performs.
 *
 * When this function returns, the operation becomes inactive.
 *
 * \param[in,out] operation     Active AEAD operation.
 * \param[out] ciphertext       Buffer where the last part of the ciphertext
 *                              is to be written.
 * \param ciphertext_size       Size of the \p ciphertext buffer in bytes.
 * \param[out] ciphertext_length On success, the number of bytes of
 *                              returned ciphertext.
 * \param[out] tag              Buffer where the authentication tag is
 *                              to be written.
 * \param tag_size              Size of the \p tag buffer in bytes.
 * \param[out] tag_length       On success, the number of bytes
 *                              that make up the returned tag.
 *
 * \retval #PSA_SUCCESS
 *         Success.
 * \retval #PSA_ERROR_BAD_STATE
 *         The operation state is not valid (not set up, nonce not set,
 *         decryption, or already completed).
 * \retval #PSA_ERROR_BUFFER_TOO_SMALL
 *         The size of the \p ciphertext or \p tag buffer is too small.
 * \retval #PSA_ERROR_INVALID_ARGUMENT
 *         The total length of input to psa_aead_update_ad() so far is
 *         less than the additional data length that was previously
 *         specified with psa_aead_set_lengths().
 * \retval #PSA_ERROR_INVALID_ARGUMENT
 *         The total length of input to psa_aead_update() so far is
 *         less than the plaintext length that was previously
 *         specified with psa_aead_set_lengths().
 * \retval #PSA_ERROR_INSUFFICIENT_MEMORY
 * \retval #PSA_ERROR_COMMUNICATION_FAILURE
 * \retval #PSA_ERROR_HARDWARE_FAILURE
 * \retval #PSA_ERROR_TAMPERING_DETECTED
 */
psa_status_t psa_aead_finish(psa_aead_operation_t *operation,
                             uint8_t *ciphertext,
                             size_t ciphertext_size,
                             size_t *ciphertext_length,
                             uint8_t *tag,
                             size_t tag_size,
                             size_t *tag_length);

/** Finish authenticating and decrypting a message in an AEAD operation.
 *
 * The operation must have been set up with psa_aead_decrypt_setup().
 *
 * This function finishes the authentication of the additional data
 * formed by concatenating the inputs passed to preceding calls to
 * psa_aead_update_ad() with the ciphertext formed by concatenating the
 * inputs passed to preceding calls to psa_aead_update().
 *
 * When this function returns, the operation becomes inactive.
 *
 * \param[in,out] operation     Active AEAD operation.
 * \param[in] tag               Buffer containing the authentication tag.
 * \param tag_length            Size of the \p tag buffer in bytes.
 *
 * \retval #PSA_SUCCESS
 *         Success.
<<<<<<< HEAD
 * \retval #PSA_ERROR_BAD_STATE
 *         The operation state is not valid (not set up, nonce not set,
 *         encryption, or already completed).
=======
 * \retval #PSA_ERROR_INVALID_HANDLE
 * \retval #PSA_ERROR_DOES_NOT_EXIST
 * \retval #PSA_ERROR_NOT_PERMITTED
>>>>>>> c70a3c76
 * \retval #PSA_ERROR_INVALID_ARGUMENT
 *         The total length of input to psa_aead_update_ad() so far is
 *         less than the additional data length that was previously
 *         specified with psa_aead_set_lengths().
 * \retval #PSA_ERROR_INVALID_ARGUMENT
 *         The total length of input to psa_aead_update() so far is
 *         less than the plaintext length that was previously
 *         specified with psa_aead_set_lengths().
 * \retval #PSA_ERROR_INSUFFICIENT_MEMORY
 * \retval #PSA_ERROR_COMMUNICATION_FAILURE
 * \retval #PSA_ERROR_HARDWARE_FAILURE
 * \retval #PSA_ERROR_TAMPERING_DETECTED
 */
psa_status_t psa_aead_verify(psa_aead_operation_t *operation,
                             const uint8_t *tag,
                             size_t tag_length);

/** Abort an AEAD operation.
 *
 * Aborting an operation frees all associated resources except for the
 * \p operation structure itself. Once aborted, the operation object
 * can be reused for another operation by calling
 * psa_aead_encrypt_setup() or psa_aead_decrypt_setup() again.
 *
 * You may call this function any time after the operation object has
 * been initialized by any of the following methods:
 * - A call to psa_aead_encrypt_setup() or psa_aead_decrypt_setup(),
 *   whether it succeeds or not.
 * - Initializing the \c struct to all-bits-zero.
 * - Initializing the \c struct to logical zeros, e.g.
 *   `psa_aead_operation_t operation = {0}`.
 *
 * In particular, calling psa_aead_abort() after the operation has been
 * terminated by a call to psa_aead_abort() or psa_aead_finish()
 * is safe and has no effect.
 *
 * \param[in,out] operation     Initialized AEAD operation.
 *
 * \retval #PSA_SUCCESS
<<<<<<< HEAD
 * \retval #PSA_ERROR_BAD_STATE
 *         \p operation is not an active AEAD operation.
=======
 *         Success.
 * \retval #PSA_ERROR_INVALID_HANDLE
 * \retval #PSA_ERROR_DOES_NOT_EXIST
 * \retval #PSA_ERROR_INVALID_SIGNATURE
 *         The ciphertext is not authentic.
 * \retval #PSA_ERROR_NOT_PERMITTED
 * \retval #PSA_ERROR_INVALID_ARGUMENT
 *         \p key is not compatible with \p alg.
 * \retval #PSA_ERROR_NOT_SUPPORTED
 *         \p alg is not supported or is not an AEAD algorithm.
 * \retval #PSA_ERROR_INSUFFICIENT_MEMORY
>>>>>>> c70a3c76
 * \retval #PSA_ERROR_COMMUNICATION_FAILURE
 * \retval #PSA_ERROR_HARDWARE_FAILURE
 * \retval #PSA_ERROR_TAMPERING_DETECTED
 */
psa_status_t psa_aead_abort(psa_aead_operation_t *operation);

/**@}*/

/** \defgroup asymmetric Asymmetric cryptography
 * @{
 */

/**
 * \brief Sign a hash or short message with a private key.
 *
 * Note that to perform a hash-and-sign signature algorithm, you must
 * first calculate the hash by calling psa_hash_setup(), psa_hash_update()
 * and psa_hash_finish(). Then pass the resulting hash as the \p hash
 * parameter to this function. You can use #PSA_ALG_SIGN_GET_HASH(\p alg)
 * to determine the hash algorithm to use.
 *
 * \param handle                Handle to the key to use for the operation.
 *                              It must be an asymmetric key pair.
 * \param alg                   A signature algorithm that is compatible with
 *                              the type of \p handle.
 * \param[in] hash              The hash or message to sign.
 * \param hash_length           Size of the \p hash buffer in bytes.
 * \param[out] signature        Buffer where the signature is to be written.
 * \param signature_size        Size of the \p signature buffer in bytes.
 * \param[out] signature_length On success, the number of bytes
 *                              that make up the returned signature value.
 *
 * \retval #PSA_SUCCESS
 * \retval #PSA_ERROR_BUFFER_TOO_SMALL
 *         The size of the \p signature buffer is too small. You can
 *         determine a sufficient buffer size by calling
 *         #PSA_ASYMMETRIC_SIGN_OUTPUT_SIZE(\c key_type, \c key_bits, \p alg)
 *         where \c key_type and \c key_bits are the type and bit-size
 *         respectively of \p handle.
 * \retval #PSA_ERROR_NOT_SUPPORTED
 * \retval #PSA_ERROR_INVALID_ARGUMENT
 * \retval #PSA_ERROR_INSUFFICIENT_MEMORY
 * \retval #PSA_ERROR_COMMUNICATION_FAILURE
 * \retval #PSA_ERROR_HARDWARE_FAILURE
 * \retval #PSA_ERROR_TAMPERING_DETECTED
 * \retval #PSA_ERROR_INSUFFICIENT_ENTROPY
 * \retval #PSA_ERROR_BAD_STATE
 *         The library has not been previously initialized by psa_crypto_init().
 *         It is implementation-dependent whether a failure to initialize
 *         results in this error code.
 */
psa_status_t psa_asymmetric_sign(psa_key_handle_t handle,
                                 psa_algorithm_t alg,
                                 const uint8_t *hash,
                                 size_t hash_length,
                                 uint8_t *signature,
                                 size_t signature_size,
                                 size_t *signature_length);

/**
 * \brief Verify the signature a hash or short message using a public key.
 *
 * Note that to perform a hash-and-sign signature algorithm, you must
 * first calculate the hash by calling psa_hash_setup(), psa_hash_update()
 * and psa_hash_finish(). Then pass the resulting hash as the \p hash
 * parameter to this function. You can use #PSA_ALG_SIGN_GET_HASH(\p alg)
 * to determine the hash algorithm to use.
 *
 * \param handle            Handle to the key to use for the operation.
 *                          It must be a public key or an asymmetric key pair.
 * \param alg               A signature algorithm that is compatible with
 *                          the type of \p handle.
 * \param[in] hash          The hash or message whose signature is to be
 *                          verified.
 * \param hash_length       Size of the \p hash buffer in bytes.
 * \param[in] signature     Buffer containing the signature to verify.
 * \param signature_length  Size of the \p signature buffer in bytes.
 *
 * \retval #PSA_SUCCESS
 *         The signature is valid.
 * \retval #PSA_ERROR_INVALID_SIGNATURE
 *         The calculation was perfomed successfully, but the passed
 *         signature is not a valid signature.
 * \retval #PSA_ERROR_NOT_SUPPORTED
 * \retval #PSA_ERROR_INVALID_ARGUMENT
 * \retval #PSA_ERROR_INSUFFICIENT_MEMORY
 * \retval #PSA_ERROR_COMMUNICATION_FAILURE
 * \retval #PSA_ERROR_HARDWARE_FAILURE
 * \retval #PSA_ERROR_TAMPERING_DETECTED
 * \retval #PSA_ERROR_BAD_STATE
 *         The library has not been previously initialized by psa_crypto_init().
 *         It is implementation-dependent whether a failure to initialize
 *         results in this error code.
 */
psa_status_t psa_asymmetric_verify(psa_key_handle_t handle,
                                   psa_algorithm_t alg,
                                   const uint8_t *hash,
                                   size_t hash_length,
                                   const uint8_t *signature,
                                   size_t signature_length);

/**
 * \brief Encrypt a short message with a public key.
 *
 * \param handle                Handle to the key to use for the operation.
 *                              It must be a public key or an asymmetric
 *                              key pair.
 * \param alg                   An asymmetric encryption algorithm that is
 *                              compatible with the type of \p handle.
 * \param[in] input             The message to encrypt.
 * \param input_length          Size of the \p input buffer in bytes.
 * \param[in] salt              A salt or label, if supported by the
 *                              encryption algorithm.
 *                              If the algorithm does not support a
 *                              salt, pass \c NULL.
 *                              If the algorithm supports an optional
 *                              salt and you do not want to pass a salt,
 *                              pass \c NULL.
 *
 *                              - For #PSA_ALG_RSA_PKCS1V15_CRYPT, no salt is
 *                                supported.
 * \param salt_length           Size of the \p salt buffer in bytes.
 *                              If \p salt is \c NULL, pass 0.
 * \param[out] output           Buffer where the encrypted message is to
 *                              be written.
 * \param output_size           Size of the \p output buffer in bytes.
 * \param[out] output_length    On success, the number of bytes
 *                              that make up the returned output.
 *
 * \retval #PSA_SUCCESS
 * \retval #PSA_ERROR_BUFFER_TOO_SMALL
 *         The size of the \p output buffer is too small. You can
 *         determine a sufficient buffer size by calling
 *         #PSA_ASYMMETRIC_ENCRYPT_OUTPUT_SIZE(\c key_type, \c key_bits, \p alg)
 *         where \c key_type and \c key_bits are the type and bit-size
 *         respectively of \p handle.
 * \retval #PSA_ERROR_NOT_SUPPORTED
 * \retval #PSA_ERROR_INVALID_ARGUMENT
 * \retval #PSA_ERROR_INSUFFICIENT_MEMORY
 * \retval #PSA_ERROR_COMMUNICATION_FAILURE
 * \retval #PSA_ERROR_HARDWARE_FAILURE
 * \retval #PSA_ERROR_TAMPERING_DETECTED
 * \retval #PSA_ERROR_INSUFFICIENT_ENTROPY
 * \retval #PSA_ERROR_BAD_STATE
 *         The library has not been previously initialized by psa_crypto_init().
 *         It is implementation-dependent whether a failure to initialize
 *         results in this error code.
 */
psa_status_t psa_asymmetric_encrypt(psa_key_handle_t handle,
                                    psa_algorithm_t alg,
                                    const uint8_t *input,
                                    size_t input_length,
                                    const uint8_t *salt,
                                    size_t salt_length,
                                    uint8_t *output,
                                    size_t output_size,
                                    size_t *output_length);

/**
 * \brief Decrypt a short message with a private key.
 *
 * \param handle                Handle to the key to use for the operation.
 *                              It must be an asymmetric key pair.
 * \param alg                   An asymmetric encryption algorithm that is
 *                              compatible with the type of \p handle.
 * \param[in] input             The message to decrypt.
 * \param input_length          Size of the \p input buffer in bytes.
 * \param[in] salt              A salt or label, if supported by the
 *                              encryption algorithm.
 *                              If the algorithm does not support a
 *                              salt, pass \c NULL.
 *                              If the algorithm supports an optional
 *                              salt and you do not want to pass a salt,
 *                              pass \c NULL.
 *
 *                              - For #PSA_ALG_RSA_PKCS1V15_CRYPT, no salt is
 *                                supported.
 * \param salt_length           Size of the \p salt buffer in bytes.
 *                              If \p salt is \c NULL, pass 0.
 * \param[out] output           Buffer where the decrypted message is to
 *                              be written.
 * \param output_size           Size of the \c output buffer in bytes.
 * \param[out] output_length    On success, the number of bytes
 *                              that make up the returned output.
 *
 * \retval #PSA_SUCCESS
 * \retval #PSA_ERROR_BUFFER_TOO_SMALL
 *         The size of the \p output buffer is too small. You can
 *         determine a sufficient buffer size by calling
 *         #PSA_ASYMMETRIC_DECRYPT_OUTPUT_SIZE(\c key_type, \c key_bits, \p alg)
 *         where \c key_type and \c key_bits are the type and bit-size
 *         respectively of \p handle.
 * \retval #PSA_ERROR_NOT_SUPPORTED
 * \retval #PSA_ERROR_INVALID_ARGUMENT
 * \retval #PSA_ERROR_INSUFFICIENT_MEMORY
 * \retval #PSA_ERROR_COMMUNICATION_FAILURE
 * \retval #PSA_ERROR_HARDWARE_FAILURE
 * \retval #PSA_ERROR_TAMPERING_DETECTED
 * \retval #PSA_ERROR_INSUFFICIENT_ENTROPY
 * \retval #PSA_ERROR_INVALID_PADDING
 * \retval #PSA_ERROR_BAD_STATE
 *         The library has not been previously initialized by psa_crypto_init().
 *         It is implementation-dependent whether a failure to initialize
 *         results in this error code.
 */
psa_status_t psa_asymmetric_decrypt(psa_key_handle_t handle,
                                    psa_algorithm_t alg,
                                    const uint8_t *input,
                                    size_t input_length,
                                    const uint8_t *salt,
                                    size_t salt_length,
                                    uint8_t *output,
                                    size_t output_size,
                                    size_t *output_length);

/**@}*/

/** \defgroup generators Generators
 * @{
 */

/** The type of the state data structure for generators.
 *
 * Before calling any function on a generator, the application must
 * initialize it by any of the following means:
 * - Set the structure to all-bits-zero, for example:
 *   \code
 *   psa_crypto_generator_t generator;
 *   memset(&generator, 0, sizeof(generator));
 *   \endcode
 * - Initialize the structure to logical zero values, for example:
 *   \code
 *   psa_crypto_generator_t generator = {0};
 *   \endcode
 * - Initialize the structure to the initializer #PSA_CRYPTO_GENERATOR_INIT,
 *   for example:
 *   \code
 *   psa_crypto_generator_t generator = PSA_CRYPTO_GENERATOR_INIT;
 *   \endcode
 * - Assign the result of the function psa_crypto_generator_init()
 *   to the structure, for example:
 *   \code
 *   psa_crypto_generator_t generator;
 *   generator = psa_crypto_generator_init();
 *   \endcode
 *
 * This is an implementation-defined \c struct. Applications should not
 * make any assumptions about the content of this structure except
 * as directed by the documentation of a specific implementation.
 */
typedef struct psa_crypto_generator_s psa_crypto_generator_t;

/** \def PSA_CRYPTO_GENERATOR_INIT
 *
 * This macro returns a suitable initializer for a generator object
 * of type #psa_crypto_generator_t.
 */
#ifdef __DOXYGEN_ONLY__
/* This is an example definition for documentation purposes.
 * Implementations should define a suitable value in `crypto_struct.h`.
 */
#define PSA_CRYPTO_GENERATOR_INIT {0}
#endif

/** Return an initial value for a generator object.
 */
static psa_crypto_generator_t psa_crypto_generator_init(void);

/** Retrieve the current capacity of a generator.
 *
 * The capacity of a generator is the maximum number of bytes that it can
 * return. Reading *N* bytes from a generator reduces its capacity by *N*.
 *
 * \param[in] generator     The generator to query.
 * \param[out] capacity     On success, the capacity of the generator.
 *
 * \retval #PSA_SUCCESS
 * \retval #PSA_ERROR_BAD_STATE
 * \retval #PSA_ERROR_COMMUNICATION_FAILURE
 */
psa_status_t psa_get_generator_capacity(const psa_crypto_generator_t *generator,
                                        size_t *capacity);

/** Set the maximum capacity of a generator.
 *
 * \param[in,out] generator The generator object to modify.
 * \param capacity          The new capacity of the generator.
 *                          It must be less or equal to the generator's
 *                          current capacity.
 *
 * \retval #PSA_SUCCESS
 * \retval #PSA_ERROR_INVALID_ARGUMENT
 *         \p capacity is larger than the generator's current capacity.
 * \retval #PSA_ERROR_BAD_STATE
 * \retval #PSA_ERROR_COMMUNICATION_FAILURE
 */
psa_status_t psa_set_generator_capacity(psa_crypto_generator_t *generator,
                                        size_t capacity);

/** Read some data from a generator.
 *
 * This function reads and returns a sequence of bytes from a generator.
 * The data that is read is discarded from the generator. The generator's
 * capacity is decreased by the number of bytes read.
 *
 * \param[in,out] generator The generator object to read from.
 * \param[out] output       Buffer where the generator output will be
 *                          written.
 * \param output_length     Number of bytes to output.
 *
 * \retval #PSA_SUCCESS
 * \retval #PSA_ERROR_INSUFFICIENT_DATA
 *                          There were fewer than \p output_length bytes
 *                          in the generator. Note that in this case, no
 *                          output is written to the output buffer.
 *                          The generator's capacity is set to 0, thus
 *                          subsequent calls to this function will not
 *                          succeed, even with a smaller output buffer.
 * \retval #PSA_ERROR_BAD_STATE
 * \retval #PSA_ERROR_INSUFFICIENT_MEMORY
 * \retval #PSA_ERROR_COMMUNICATION_FAILURE
 * \retval #PSA_ERROR_HARDWARE_FAILURE
 * \retval #PSA_ERROR_TAMPERING_DETECTED
 */
psa_status_t psa_generator_read(psa_crypto_generator_t *generator,
                                uint8_t *output,
                                size_t output_length);

/** Generate a key deterministically from data read from a generator.
 *
 * This function uses the output of a generator to derive a key.
 * How much output it consumes and how the key is derived depends on the
 * key type.
 *
 * - For key types for which the key is an arbitrary sequence of bytes
 *   of a given size,
 *   this function is functionally equivalent to calling #psa_generator_read
 *   and passing the resulting output to #psa_import_key.
 *   However, this function has a security benefit:
 *   if the implementation provides an isolation boundary then
 *   the key material is not exposed outside the isolation boundary.
 *   As a consequence, for these key types, this function always consumes
 *   exactly (\p bits / 8) bytes from the generator.
 *   The following key types defined in this specification follow this scheme:
 *
 *     - #PSA_KEY_TYPE_AES;
 *     - #PSA_KEY_TYPE_ARC4;
 *     - #PSA_KEY_TYPE_CAMELLIA;
 *     - #PSA_KEY_TYPE_DERIVE;
 *     - #PSA_KEY_TYPE_HMAC.
 *
 * - For ECC keys on a Montgomery elliptic curve
 *   (#PSA_KEY_TYPE_ECC_KEYPAIR(\c curve) where \c curve designates a
 *   Montgomery curve), this function always draws a byte string whose
 *   length is determined by the curve, and sets the mandatory bits
 *   accordingly. That is:
 *
 *     - #PSA_ECC_CURVE_CURVE25519: draw a 32-byte string
 *       and process it as specified in RFC 7748 &sect;5.
 *     - #PSA_ECC_CURVE_CURVE448: draw a 56-byte string
 *       and process it as specified in RFC 7748 &sect;5.
 *
 * - For key types for which the key is represented by a single sequence of
 *   \p bits bits with constraints as to which bit sequences are acceptable,
 *   this function draws a byte string of length (\p bits / 8) bytes rounded
 *   up to the nearest whole number of bytes. If the resulting byte string
 *   is acceptable, it becomes the key, otherwise the drawn bytes are discarded.
 *   This process is repeated until an acceptable byte string is drawn.
 *   The byte string drawn from the generator is interpreted as specified
 *   for the output produced by psa_export_key().
 *   The following key types defined in this specification follow this scheme:
 *
 *     - #PSA_KEY_TYPE_DES.
 *       Force-set the parity bits, but discard forbidden weak keys.
 *       For 2-key and 3-key triple-DES, the three keys are generated
 *       successively (for example, for 3-key triple-DES,
 *       if the first 8 bytes specify a weak key and the next 8 bytes do not,
 *       discard the first 8 bytes, use the next 8 bytes as the first key,
 *       and continue reading output from the generator to derive the other
 *       two keys).
 *     - Finite-field Diffie-Hellman keys (#PSA_KEY_TYPE_DH_KEYPAIR),
 *       DSA keys (#PSA_KEY_TYPE_DSA_KEYPAIR), and
 *       ECC keys on a Weierstrass elliptic curve
 *       (#PSA_KEY_TYPE_ECC_KEYPAIR(\c curve) where \c curve designates a
 *       Weierstrass curve).
 *       For these key types, interpret the byte string as integer
 *       in big-endian order. Discard it if it is not in the range
 *       [0, *N* - 2] where *N* is the boundary of the private key domain
 *       (the prime *p* for Diffie-Hellman, the subprime *q* for DSA,
 *       or the order of the curve's base point for ECC).
 *       Add 1 to the resulting integer and use this as the private key *x*.
 *       This method allows compliance to NIST standards, specifically
 *       the methods titled "key-pair generation by testing candidates"
 *       in NIST SP 800-56A &sect;5.6.1.1.4 for Diffie-Hellman,
 *       in FIPS 186-4 &sect;B.1.2 for DSA, and
 *       in NIST SP 800-56A &sect;5.6.1.2.2 or
 *       FIPS 186-4 &sect;B.4.2 for elliptic curve keys.
 *
 * - For other key types, including #PSA_KEY_TYPE_RSA_KEYPAIR,
 *   the way in which the generator output is consumed is
 *   implementation-defined.
 *
 * In all cases, the data that is read is discarded from the generator.
 * The generator's capacity is decreased by the number of bytes read.
 *
 * \param handle            Handle to the slot where the key will be stored.
 *                          It must have been obtained by calling
 *                          psa_allocate_key() or psa_create_key() and must
 *                          not contain key material yet.
 * \param type              Key type (a \c PSA_KEY_TYPE_XXX value).
 *                          This must be a secret key type or a key pair type.
 * \param bits              Key size in bits.
 * \param[in,out] generator The generator object to read from.
 *
 * \retval #PSA_SUCCESS
 *         Success.
 *         If the key is persistent, the key material and the key's metadata
 *         have been saved to persistent storage.
<<<<<<< HEAD
 * \retval #PSA_ERROR_INSUFFICIENT_CAPACITY
 *         There was not enough data to create the desired key.
 *         Note that in this case, no output is written to the output buffer.
 *         The generator's capacity is set to 0, thus subsequent calls to
 *         this function will not succeed, even with a smaller output buffer.
=======
 * \retval #PSA_ERROR_INSUFFICIENT_DATA
 *                          There were fewer than \p output_length bytes
 *                          in the generator. Note that in this case, no
 *                          output is written to the output buffer.
 *                          The generator's capacity is set to 0, thus
 *                          subsequent calls to this function will not
 *                          succeed, even with a smaller output buffer.
>>>>>>> c70a3c76
 * \retval #PSA_ERROR_NOT_SUPPORTED
 *         The key type or key size is not supported, either by the
 *         implementation in general or in this particular slot.
 * \retval #PSA_ERROR_BAD_STATE
 * \retval #PSA_ERROR_INVALID_HANDLE
 * \retval #PSA_ERROR_ALREADY_EXISTS
 *         There is already a key in the specified slot.
 * \retval #PSA_ERROR_INSUFFICIENT_MEMORY
 * \retval #PSA_ERROR_INSUFFICIENT_STORAGE
 * \retval #PSA_ERROR_COMMUNICATION_FAILURE
 * \retval #PSA_ERROR_HARDWARE_FAILURE
 * \retval #PSA_ERROR_TAMPERING_DETECTED
 * \retval #PSA_ERROR_BAD_STATE
 *         The library has not been previously initialized by psa_crypto_init().
 *         It is implementation-dependent whether a failure to initialize
 *         results in this error code.
 */
psa_status_t psa_generator_import_key(psa_key_handle_t handle,
                                      psa_key_type_t type,
                                      size_t bits,
                                      psa_crypto_generator_t *generator);

/** Abort a generator.
 *
 * Once a generator has been aborted, its capacity is zero.
 * Aborting a generator frees all associated resources except for the
 * \c generator structure itself.
 *
 * This function may be called at any time as long as the generator
 * object has been initialized to #PSA_CRYPTO_GENERATOR_INIT, to
 * psa_crypto_generator_init() or a zero value. In particular, it is valid
 * to call psa_generator_abort() twice, or to call psa_generator_abort()
 * on a generator that has not been set up.
 *
 * Once aborted, the generator object may be called.
 *
 * \param[in,out] generator    The generator to abort.
 *
 * \retval #PSA_SUCCESS
 * \retval #PSA_ERROR_BAD_STATE
 * \retval #PSA_ERROR_COMMUNICATION_FAILURE
 * \retval #PSA_ERROR_HARDWARE_FAILURE
 * \retval #PSA_ERROR_TAMPERING_DETECTED
 */
psa_status_t psa_generator_abort(psa_crypto_generator_t *generator);

/** Use the maximum possible capacity for a generator.
 *
 * Use this value as the capacity argument when setting up a generator
 * to indicate that the generator should have the maximum possible capacity.
 * The value of the maximum possible capacity depends on the generator
 * algorithm.
 */
#define PSA_GENERATOR_UNBRIDLED_CAPACITY ((size_t)(-1))

/**@}*/

/** \defgroup derivation Key derivation
 * @{
 */

/** Set up a key derivation operation.
 *
 * A key derivation algorithm takes some inputs and uses them to create
 * a byte generator which can be used to produce keys and other
 * cryptographic material.
 *
 * To use a generator for key derivation:
 * - Start with an initialized object of type #psa_crypto_generator_t.
 * - Call psa_key_derivation_setup() to select the algorithm.
 * - Provide the inputs for the key derivation by calling
 *   psa_key_derivation_input_bytes() or psa_key_derivation_input_key()
 *   as appropriate. Which inputs are needed, in what order, and whether
 *   they may be keys and if so of what type depends on the algorithm.
 * - Optionally set the generator's maximum capacity with
 *   psa_set_generator_capacity(). You may do this before, in the middle of
 *   or after providing inputs. For some algorithms, this step is mandatory
 *   because the output depends on the maximum capacity.
 * - Generate output with psa_generator_read() or
 *   psa_generator_import_key(). Successive calls to these functions
 *   use successive output bytes from the generator.
 * - Clean up the generator object with psa_generator_abort().
 *
 * \param[in,out] generator       The generator object to set up. It must
 *                                have been initialized but not set up yet.
 * \param alg                     The key derivation algorithm to compute
 *                                (\c PSA_ALG_XXX value such that
 *                                #PSA_ALG_IS_KEY_DERIVATION(\p alg) is true).
 *
 * \retval #PSA_SUCCESS
 *         Success.
 * \retval #PSA_ERROR_INVALID_ARGUMENT
 *         \c alg is not a key derivation algorithm.
 * \retval #PSA_ERROR_NOT_SUPPORTED
 *         \c alg is not supported or is not a key derivation algorithm.
 * \retval #PSA_ERROR_INSUFFICIENT_MEMORY
 * \retval #PSA_ERROR_COMMUNICATION_FAILURE
 * \retval #PSA_ERROR_HARDWARE_FAILURE
 * \retval #PSA_ERROR_TAMPERING_DETECTED
 * \retval #PSA_ERROR_BAD_STATE
 */
psa_status_t psa_key_derivation_setup(psa_crypto_generator_t *generator,
                                      psa_algorithm_t alg);

/** Provide an input for key derivation or key agreement.
 *
 * Which inputs are required and in what order depends on the algorithm.
 * Refer to the documentation of each key derivation or key agreement
 * algorithm for information.
 *
 * This function passes direct inputs. Some inputs must be passed as keys
 * using psa_key_derivation_input_key() instead of this function. Refer to
 * the documentation of individual step types for information.
 *
 * \param[in,out] generator       The generator object to use. It must
 *                                have been set up with
 *                                psa_key_derivation_setup() and must not
 *                                have produced any output yet.
 * \param step                    Which step the input data is for.
 * \param[in] data                Input data to use.
 * \param data_length             Size of the \p data buffer in bytes.
 *
 * \retval #PSA_SUCCESS
 *         Success.
 * \retval #PSA_ERROR_INVALID_ARGUMENT
 *         \c step is not compatible with the generator's algorithm.
 * \retval #PSA_ERROR_INVALID_ARGUMENT
 *         \c step does not allow direct inputs.
 * \retval #PSA_ERROR_INSUFFICIENT_MEMORY
 * \retval #PSA_ERROR_COMMUNICATION_FAILURE
 * \retval #PSA_ERROR_HARDWARE_FAILURE
 * \retval #PSA_ERROR_TAMPERING_DETECTED
 * \retval #PSA_ERROR_BAD_STATE
 *         The value of \p step is not valid given the state of \p generator.
 * \retval #PSA_ERROR_BAD_STATE
 *         The library has not been previously initialized by psa_crypto_init().
 *         It is implementation-dependent whether a failure to initialize
 *         results in this error code.
 */
psa_status_t psa_key_derivation_input_bytes(psa_crypto_generator_t *generator,
                                            psa_key_derivation_step_t step,
                                            const uint8_t *data,
                                            size_t data_length);

/** Provide an input for key derivation in the form of a key.
 *
 * Which inputs are required and in what order depends on the algorithm.
 * Refer to the documentation of each key derivation or key agreement
 * algorithm for information.
 *
 * This function passes key inputs. Some inputs must be passed as keys
 * of the appropriate type using this function, while others must be
 * passed as direct inputs using psa_key_derivation_input_bytes(). Refer to
 * the documentation of individual step types for information.
 *
 * \param[in,out] generator       The generator object to use. It must
 *                                have been set up with
 *                                psa_key_derivation_setup() and must not
 *                                have produced any output yet.
 * \param step                    Which step the input data is for.
 * \param handle                  Handle to the key. It must have an
 *                                appropriate type for \p step and must
 *                                allow the usage #PSA_KEY_USAGE_DERIVE.
 *
 * \retval #PSA_SUCCESS
 *         Success.
 * \retval #PSA_ERROR_INVALID_HANDLE
 * \retval #PSA_ERROR_DOES_NOT_EXIST
 * \retval #PSA_ERROR_NOT_PERMITTED
 * \retval #PSA_ERROR_INVALID_ARGUMENT
 *         \c step is not compatible with the generator's algorithm.
 * \retval #PSA_ERROR_INVALID_ARGUMENT
 *         \c step does not allow key inputs.
 * \retval #PSA_ERROR_INSUFFICIENT_MEMORY
 * \retval #PSA_ERROR_COMMUNICATION_FAILURE
 * \retval #PSA_ERROR_HARDWARE_FAILURE
 * \retval #PSA_ERROR_TAMPERING_DETECTED
 * \retval #PSA_ERROR_BAD_STATE
 *         The value of \p step is not valid given the state of \p generator.
 * \retval #PSA_ERROR_BAD_STATE
 *         The library has not been previously initialized by psa_crypto_init().
 *         It is implementation-dependent whether a failure to initialize
 *         results in this error code.
 */
psa_status_t psa_key_derivation_input_key(psa_crypto_generator_t *generator,
                                          psa_key_derivation_step_t step,
                                          psa_key_handle_t handle);

/** Perform a key agreement and use the shared secret as input to a key
 * derivation.
 *
 * A key agreement algorithm takes two inputs: a private key \p private_key
 * a public key \p peer_key.
<<<<<<< HEAD
 * The result of this function is passed as input to a key derivation.
 * The output of this key derivation can be extracted by reading from the
 * resulting generator to produce keys and other cryptographic material.
 *
 * \param[in,out] generator       The generator object to use. It must
 *                                have been set up with
 *                                psa_key_derivation_setup() with a
 *                                key agreement and derivation algorithm
 *                                \c alg (\c PSA_ALG_XXX value such that
 *                                #PSA_ALG_IS_KEY_AGREEMENT(\c alg) is true
 *                                and #PSA_ALG_IS_RAW_KEY_AGREEMENT(\c alg)
 *                                is false).
 *                                The generator must be ready for an
 *                                input of the type given by \p step.
 * \param step                    Which step the input data is for.
 * \param private_key             Handle to the private key to use.
 * \param[in] peer_key      Public key of the peer. The peer key must be in the
 *                          same format that psa_import_key() accepts for the
 *                          public key type corresponding to the type of
 *                          private_key. That is, this function performs the
 *                          equivalent of
 *                          #psa_import_key(`internal_public_key_handle`,
 *                          #PSA_KEY_TYPE_PUBLIC_KEY_OF_KEYPAIR(`private_key_type`),
 *                          `peer_key`, `peer_key_length`) where
 *                          `private_key_type` is the type of `private_key`.
 *                          For example, for EC keys, this means that peer_key
 *                          is interpreted as a point on the curve that the
 *                          private key is on. The standard formats for public
 *                          keys are documented in the documentation of
 *                          psa_export_public_key().
 * \param peer_key_length         Size of \p peer_key in bytes.
=======
 * The result of this function is a byte generator which can
 * be used to produce keys and other cryptographic material.
 *
 * The resulting generator always has the maximum capacity permitted by
 * the algorithm.
 *
 * \param[in,out] generator The generator object to set up. It must have been
 *                          initialized as per the documentation for
 *                          #psa_crypto_generator_t and not yet in use.
 * \param private_key       Handle to the private key to use.
 * \param[in] peer_key      Public key of the peer. The peer key must be in the
 *                          same format that psa_import_key() accepts for the
 *                          public key type corresponding to the type of
 *                          \p private_key. That is, this function performs the
 *                          equivalent of
 *                          `psa_import_key(internal_public_key_handle,
 *                          PSA_KEY_TYPE_PUBLIC_KEY_OF_KEYPAIR(private_key_type),
 *                          peer_key, peer_key_length)` where
 *                          `private_key_type` is the type of \p private_key.
 *                          For example, for EC keys, this means that \p
 *                          peer_key is interpreted as a point on the curve
 *                          that the private key is associated with. The
 *                          standard formats for public keys are documented in
 *                          the documentation of psa_export_public_key().
 * \param peer_key_length   Size of \p peer_key in bytes.
 * \param alg               The key agreement algorithm to compute
 *                          (\c PSA_ALG_XXX value such that
 *                          #PSA_ALG_IS_KEY_AGREEMENT(\p alg) is true).
>>>>>>> c70a3c76
 *
 * \retval #PSA_SUCCESS
 *         Success.
 * \retval #PSA_ERROR_INVALID_HANDLE
 * \retval #PSA_ERROR_DOES_NOT_EXIST
 * \retval #PSA_ERROR_NOT_PERMITTED
 * \retval #PSA_ERROR_INVALID_ARGUMENT
 *         \c private_key is not compatible with \c alg,
 *         or \p peer_key is not valid for \c alg or not compatible with
 *         \c private_key.
 * \retval #PSA_ERROR_NOT_SUPPORTED
 *         \c alg is not supported or is not a key derivation algorithm.
 * \retval #PSA_ERROR_INSUFFICIENT_MEMORY
 * \retval #PSA_ERROR_COMMUNICATION_FAILURE
 * \retval #PSA_ERROR_HARDWARE_FAILURE
 * \retval #PSA_ERROR_TAMPERING_DETECTED
 */
psa_status_t psa_key_agreement(psa_crypto_generator_t *generator,
                               psa_key_derivation_step_t step,
                               psa_key_handle_t private_key,
                               const uint8_t *peer_key,
                               size_t peer_key_length);

/** Perform a key agreement and use the shared secret as input to a key
 * derivation.
 *
 * A key agreement algorithm takes two inputs: a private key \p private_key
 * a public key \p peer_key.
 *
 * \warning The raw result of a key agreement algorithm such as finite-field
 * Diffie-Hellman or elliptic curve Diffie-Hellman has biases and should
 * not be used directly as key material. It should instead be passed as
 * input to a key derivation algorithm. To chain a key agreement with
 * a key derivation, use psa_key_agreement() and other functions from
 * the key derivation and generator interface.
 *
 * \param alg                     The key agreement algorithm to compute
 *                                (\c PSA_ALG_XXX value such that
 *                                #PSA_ALG_IS_RAW_KEY_AGREEMENT(\p alg)
 *                                is true).
 * \param private_key             Handle to the private key to use.
 * \param[in] peer_key            Public key of the peer. It must be
 *                                in the same format that psa_import_key()
 *                                accepts. The standard formats for public
 *                                keys are documented in the documentation
 *                                of psa_export_public_key().
 * \param peer_key_length         Size of \p peer_key in bytes.
 * \param[out] output             Buffer where the decrypted message is to
 *                                be written.
 * \param output_size             Size of the \c output buffer in bytes.
 * \param[out] output_length      On success, the number of bytes
 *                                that make up the returned output.
 *
 * \retval #PSA_SUCCESS
 *         Success.
 * \retval #PSA_ERROR_INVALID_HANDLE
 * \retval #PSA_ERROR_EMPTY_SLOT
 * \retval #PSA_ERROR_NOT_PERMITTED
 * \retval #PSA_ERROR_INVALID_ARGUMENT
 *         \p alg is not a key agreement algorithm
 * \retval #PSA_ERROR_INVALID_ARGUMENT
 *         \p private_key is not compatible with \p alg,
 *         or \p peer_key is not valid for \p alg or not compatible with
 *         \p private_key.
 * \retval #PSA_ERROR_NOT_SUPPORTED
 *         \p alg is not a supported key agreement algorithm.
 * \retval #PSA_ERROR_INSUFFICIENT_MEMORY
 * \retval #PSA_ERROR_COMMUNICATION_FAILURE
 * \retval #PSA_ERROR_HARDWARE_FAILURE
 * \retval #PSA_ERROR_TAMPERING_DETECTED
 */
psa_status_t psa_key_agreement_raw_shared_secret(psa_algorithm_t alg,
                                                 psa_key_handle_t private_key,
                                                 const uint8_t *peer_key,
                                                 size_t peer_key_length,
                                                 uint8_t *output,
                                                 size_t output_size,
                                                 size_t *output_length);

/**@}*/

/** \defgroup random Random generation
 * @{
 */

/**
 * \brief Generate random bytes.
 *
 * \warning This function **can** fail! Callers MUST check the return status
 *          and MUST NOT use the content of the output buffer if the return
 *          status is not #PSA_SUCCESS.
 *
 * \note    To generate a key, use psa_generate_key() instead.
 *
 * \param[out] output       Output buffer for the generated data.
 * \param output_size       Number of bytes to generate and output.
 *
 * \retval #PSA_SUCCESS
 * \retval #PSA_ERROR_NOT_SUPPORTED
 * \retval #PSA_ERROR_INSUFFICIENT_ENTROPY
 * \retval #PSA_ERROR_COMMUNICATION_FAILURE
 * \retval #PSA_ERROR_HARDWARE_FAILURE
 * \retval #PSA_ERROR_TAMPERING_DETECTED
 * \retval #PSA_ERROR_BAD_STATE
 *         The library has not been previously initialized by psa_crypto_init().
 *         It is implementation-dependent whether a failure to initialize
 *         results in this error code.
 */
psa_status_t psa_generate_random(uint8_t *output,
                                 size_t output_size);

/** Extra parameters for RSA key generation.
 *
 * You may pass a pointer to a structure of this type as the \c extra
 * parameter to psa_generate_key().
 */
typedef struct {
    uint32_t e; /**< Public exponent value. Default: 65537. */
} psa_generate_key_extra_rsa;

/**
 * \brief Generate a key or key pair.
 *
 * \param handle            Handle to the slot where the key will be stored.
 *                          It must have been obtained by calling
 *                          psa_allocate_key() or psa_create_key() and must
 *                          not contain key material yet.
 * \param type              Key type (a \c PSA_KEY_TYPE_XXX value).
 * \param bits              Key size in bits.
 * \param[in] extra         Extra parameters for key generation. The
 *                          interpretation of this parameter depends on
 *                          \p type. All types support \c NULL to use
 *                          default parameters. Implementation that support
 *                          the generation of vendor-specific key types
 *                          that allow extra parameters shall document
 *                          the format of these extra parameters and
 *                          the default values. For standard parameters,
 *                          the meaning of \p extra is as follows:
 *                          - For a symmetric key type (a type such
 *                            that #PSA_KEY_TYPE_IS_ASYMMETRIC(\p type) is
 *                            false), \p extra must be \c NULL.
 *                          - For an elliptic curve key type (a type
 *                            such that #PSA_KEY_TYPE_IS_ECC(\p type) is
 *                            false), \p extra must be \c NULL.
 *                          - For an RSA key (\p type is
 *                            #PSA_KEY_TYPE_RSA_KEYPAIR), \p extra is an
 *                            optional #psa_generate_key_extra_rsa structure
 *                            specifying the public exponent. The
 *                            default public exponent used when \p extra
 *                            is \c NULL is 65537.
 *                          - For an DSA key (\p type is
 *                            #PSA_KEY_TYPE_DSA_KEYPAIR), \p extra is an
 *                            optional structure specifying the key domain
 *                            parameters. The key domain parameters can also be
 *                            provided by psa_set_key_domain_parameters(),
 *                            which documents the format of the structure.
 *                          - For a DH key (\p type is
 *                            #PSA_KEY_TYPE_DH_KEYPAIR), the \p extra is an
 *                            optional structure specifying the key domain
 *                            parameters. The key domain parameters can also be
 *                            provided by psa_set_key_domain_parameters(),
 *                            which documents the format of the structure.
 * \param extra_size        Size of the buffer that \p extra
 *                          points to, in bytes. Note that if \p extra is
 *                          \c NULL then \p extra_size must be zero.
 *
 * \retval #PSA_SUCCESS
 *         Success.
 *         If the key is persistent, the key material and the key's metadata
 *         have been saved to persistent storage.
 * \retval #PSA_ERROR_INVALID_HANDLE
 * \retval #PSA_ERROR_ALREADY_EXISTS
 *         There is already a key in the specified slot.
 * \retval #PSA_ERROR_NOT_SUPPORTED
 * \retval #PSA_ERROR_INVALID_ARGUMENT
 * \retval #PSA_ERROR_INSUFFICIENT_MEMORY
 * \retval #PSA_ERROR_INSUFFICIENT_ENTROPY
 * \retval #PSA_ERROR_COMMUNICATION_FAILURE
 * \retval #PSA_ERROR_HARDWARE_FAILURE
 * \retval #PSA_ERROR_TAMPERING_DETECTED
 * \retval #PSA_ERROR_BAD_STATE
 *         The library has not been previously initialized by psa_crypto_init().
 *         It is implementation-dependent whether a failure to initialize
 *         results in this error code.
 */
psa_status_t psa_generate_key(psa_key_handle_t handle,
                              psa_key_type_t type,
                              size_t bits,
                              const void *extra,
                              size_t extra_size);

/**@}*/

#ifdef __cplusplus
}
#endif

/* The file "crypto_sizes.h" contains definitions for size calculation
 * macros whose definitions are implementation-specific. */
#include "crypto_sizes.h"

/* The file "crypto_struct.h" contains definitions for
 * implementation-specific structs that are declared above. */
#include "crypto_struct.h"

/* The file "crypto_extra.h" contains vendor-specific definitions. This
 * can include vendor-defined algorithms, extra functions, etc. */
#include "crypto_extra.h"

#endif /* PSA_CRYPTO_H */<|MERGE_RESOLUTION|>--- conflicted
+++ resolved
@@ -193,11 +193,7 @@
  *         the policy has been saved to persistent storage. Implementations
  *         may defer saving the policy until the key material is created.
  * \retval #PSA_ERROR_INVALID_HANDLE
-<<<<<<< HEAD
- * \retval #PSA_ERROR_OCCUPIED_SLOT
-=======
  * \retval #PSA_ERROR_ALREADY_EXISTS
->>>>>>> c70a3c76
  * \retval #PSA_ERROR_NOT_SUPPORTED
  * \retval #PSA_ERROR_INVALID_ARGUMENT
  * \retval #PSA_ERROR_COMMUNICATION_FAILURE
@@ -704,17 +700,12 @@
  *   ```
  * - For elliptic curve public keys (key types for which
  *   #PSA_KEY_TYPE_IS_ECC_PUBLIC_KEY is true), the format is the uncompressed
-<<<<<<< HEAD
  *   representation defined by SEC1 &sect;2.3.3 as the content of an ECPoint.
-=======
- *   representation defined by SEC1 &sect;2.3.3 as the content of an ECPoint:
->>>>>>> c70a3c76
  *   Let `m` be the bit size associated with the curve, i.e. the bit size of
  *   `q` for a curve over `F_q`. The representation consists of:
  *      - The byte 0x04;
  *      - `x_P` as a `ceiling(m/8)`-byte string, big-endian;
  *      - `y_P` as a `ceiling(m/8)`-byte string, big-endian.
-<<<<<<< HEAD
  * - For DSA public keys (#PSA_KEY_TYPE_DSA_PUBLIC_KEY), the format is the
  *   representation of the public key `y = g^x mod p` as a big-endian byte
  *   string. The length of the byte string is the length of the base prime `p`
@@ -723,35 +714,6 @@
  *   the format is the representation of the public key `y = g^x mod p` as a
  *   big-endian byte string. The length of the byte string is the length of the
  *   base prime `p` in bytes.
-=======
- *
- * For other public key types, the format is the DER representation defined by
- * RFC 5280 as `SubjectPublicKeyInfo`, with the `subjectPublicKey` format
- * specified below.
- * ```
- * SubjectPublicKeyInfo  ::=  SEQUENCE  {
- *      algorithm          AlgorithmIdentifier,
- *      subjectPublicKey   BIT STRING  }
- * AlgorithmIdentifier  ::=  SEQUENCE  {
- *      algorithm          OBJECT IDENTIFIER,
- *      parameters         ANY DEFINED BY algorithm OPTIONAL  }
- * ```
- * - For DSA public keys (#PSA_KEY_TYPE_DSA_PUBLIC_KEY),
- *   the `subjectPublicKey` format is defined by RFC 3279 &sect;2.3.2 as
- *   `DSAPublicKey`,
- *   with the OID `id-dsa`,
- *   and with the parameters `DSS-Parms`.
- *   ```
- *   id-dsa OBJECT IDENTIFIER ::= {
- *      iso(1) member-body(2) us(840) x9-57(10040) x9cm(4) 1 }
- *
- *   Dss-Parms  ::=  SEQUENCE  {
- *      p                  INTEGER,
- *      q                  INTEGER,
- *      g                  INTEGER  }
- *   DSAPublicKey ::= INTEGER -- public key, Y
- *   ```
->>>>>>> c70a3c76
  *
  * \param handle            Handle to the key to export.
  * \param[out] data         Buffer where the key data is to be written.
@@ -788,14 +750,9 @@
  *
  * Copy key material from one location to another.
  *
-<<<<<<< HEAD
- * This function is primarily useful to copy a key from one lifetime
- * to another. The target key retains its lifetime and location.
-=======
  * This function is primarily useful to copy a key from one location
  * to another, since it populates a key using the material from
  * another key which may have a different lifetime.
->>>>>>> c70a3c76
  *
  * In an implementation where slots have different ownerships,
  * this function may be used to share a key with a different party,
@@ -832,13 +789,12 @@
  *                          function behaves in the same way as if it was
  *                          the target policy, i.e. only the source and
  *                          target policies apply.
-<<<<<<< HEAD
  *
  * \retval #PSA_SUCCESS
  * \retval #PSA_ERROR_INVALID_HANDLE
- * \retval #PSA_ERROR_OCCUPIED_SLOT
+ * \retval #PSA_ERROR_ALREADY_EXISTS
  *         \p target_handle already contains key material.
- * \retval #PSA_ERROR_EMPTY_SLOT
+ * \retval #PSA_ERROR_DOES_NOT_EXIST
  *         \p source_handle does not contain key material.
  * \retval #PSA_ERROR_INVALID_ARGUMENT
  *         The policy constraints on the source, on the target and
@@ -882,28 +838,10 @@
  * \retval #PSA_ERROR_NOT_SUPPORTED
  *         \p alg is not supported or is not a hash algorithm.
  * \retval #PSA_ERROR_INSUFFICIENT_MEMORY
-=======
- *
- * \retval #PSA_SUCCESS
- * \retval #PSA_ERROR_INVALID_HANDLE
- * \retval #PSA_ERROR_ALREADY_EXISTS
- *         \p target already contains key material.
- * \retval #PSA_ERROR_DOES_NOT_EXIST
- *         \p source does not contain key material.
- * \retval #PSA_ERROR_INVALID_ARGUMENT
- *         The policy constraints on the source, on the target and
- *         \p constraints are incompatible.
- * \retval #PSA_ERROR_NOT_PERMITTED
- *         The source key is not exportable and its lifetime does not
- *         allow copying it to the target's lifetime.
- * \retval #PSA_ERROR_INSUFFICIENT_MEMORY
- * \retval #PSA_ERROR_INSUFFICIENT_STORAGE
->>>>>>> c70a3c76
- * \retval #PSA_ERROR_COMMUNICATION_FAILURE
- * \retval #PSA_ERROR_HARDWARE_FAILURE
- * \retval #PSA_ERROR_TAMPERING_DETECTED
- */
-<<<<<<< HEAD
+ * \retval #PSA_ERROR_COMMUNICATION_FAILURE
+ * \retval #PSA_ERROR_HARDWARE_FAILURE
+ * \retval #PSA_ERROR_TAMPERING_DETECTED
+ */
 psa_status_t psa_hash_compute(psa_algorithm_t alg,
                               const uint8_t *input,
                               size_t input_length,
@@ -932,16 +870,6 @@
  * \retval #PSA_ERROR_COMMUNICATION_FAILURE
  * \retval #PSA_ERROR_HARDWARE_FAILURE
  * \retval #PSA_ERROR_TAMPERING_DETECTED
-=======
-psa_status_t psa_copy_key(psa_key_handle_t source_handle,
-                          psa_key_handle_t target_handle,
-                          const psa_key_policy_t *constraint);
-
-/**@}*/
-
-/** \defgroup hash Message digests
- * @{
->>>>>>> c70a3c76
  */
 psa_status_t psa_hash_compare(psa_algorithm_t alg,
                               const uint8_t *input,
@@ -2052,7 +1980,7 @@
  * \retval #PSA_SUCCESS
  *         Success.
  * \retval #PSA_ERROR_INVALID_HANDLE
- * \retval #PSA_ERROR_EMPTY_SLOT
+ * \retval #PSA_ERROR_DOES_NOT_EXIST
  * \retval #PSA_ERROR_NOT_PERMITTED
  * \retval #PSA_ERROR_INVALID_ARGUMENT
  *         \p handle is not compatible with \p alg.
@@ -2108,7 +2036,7 @@
  * \retval #PSA_SUCCESS
  *         Success.
  * \retval #PSA_ERROR_INVALID_HANDLE
- * \retval #PSA_ERROR_EMPTY_SLOT
+ * \retval #PSA_ERROR_DOES_NOT_EXIST
  * \retval #PSA_ERROR_INVALID_SIGNATURE
  *         The ciphertext is not authentic.
  * \retval #PSA_ERROR_NOT_PERMITTED
@@ -2494,13 +2422,8 @@
  * \retval #PSA_SUCCESS
  *         Success.
  * \retval #PSA_ERROR_BAD_STATE
-<<<<<<< HEAD
  *         The operation state is not valid (not set up, nonce not set
  *         or already completed).
-=======
- *         The operation state is not valid (not set up, IV required but
- *         not set, or already completed).
->>>>>>> c70a3c76
  * \retval #PSA_ERROR_BUFFER_TOO_SMALL
  *         The size of the \p output buffer is too small.
  * \retval #PSA_ERROR_INVALID_ARGUMENT
@@ -2599,15 +2522,9 @@
  *
  * \retval #PSA_SUCCESS
  *         Success.
-<<<<<<< HEAD
  * \retval #PSA_ERROR_BAD_STATE
  *         The operation state is not valid (not set up, nonce not set,
  *         encryption, or already completed).
-=======
- * \retval #PSA_ERROR_INVALID_HANDLE
- * \retval #PSA_ERROR_DOES_NOT_EXIST
- * \retval #PSA_ERROR_NOT_PERMITTED
->>>>>>> c70a3c76
  * \retval #PSA_ERROR_INVALID_ARGUMENT
  *         The total length of input to psa_aead_update_ad() so far is
  *         less than the additional data length that was previously
@@ -2647,22 +2564,8 @@
  * \param[in,out] operation     Initialized AEAD operation.
  *
  * \retval #PSA_SUCCESS
-<<<<<<< HEAD
  * \retval #PSA_ERROR_BAD_STATE
  *         \p operation is not an active AEAD operation.
-=======
- *         Success.
- * \retval #PSA_ERROR_INVALID_HANDLE
- * \retval #PSA_ERROR_DOES_NOT_EXIST
- * \retval #PSA_ERROR_INVALID_SIGNATURE
- *         The ciphertext is not authentic.
- * \retval #PSA_ERROR_NOT_PERMITTED
- * \retval #PSA_ERROR_INVALID_ARGUMENT
- *         \p key is not compatible with \p alg.
- * \retval #PSA_ERROR_NOT_SUPPORTED
- *         \p alg is not supported or is not an AEAD algorithm.
- * \retval #PSA_ERROR_INSUFFICIENT_MEMORY
->>>>>>> c70a3c76
  * \retval #PSA_ERROR_COMMUNICATION_FAILURE
  * \retval #PSA_ERROR_HARDWARE_FAILURE
  * \retval #PSA_ERROR_TAMPERING_DETECTED
@@ -3081,21 +2984,11 @@
  *         Success.
  *         If the key is persistent, the key material and the key's metadata
  *         have been saved to persistent storage.
-<<<<<<< HEAD
- * \retval #PSA_ERROR_INSUFFICIENT_CAPACITY
+ * \retval #PSA_ERROR_INSUFFICIENT_DATA
  *         There was not enough data to create the desired key.
  *         Note that in this case, no output is written to the output buffer.
  *         The generator's capacity is set to 0, thus subsequent calls to
  *         this function will not succeed, even with a smaller output buffer.
-=======
- * \retval #PSA_ERROR_INSUFFICIENT_DATA
- *                          There were fewer than \p output_length bytes
- *                          in the generator. Note that in this case, no
- *                          output is written to the output buffer.
- *                          The generator's capacity is set to 0, thus
- *                          subsequent calls to this function will not
- *                          succeed, even with a smaller output buffer.
->>>>>>> c70a3c76
  * \retval #PSA_ERROR_NOT_SUPPORTED
  *         The key type or key size is not supported, either by the
  *         implementation in general or in this particular slot.
@@ -3289,7 +3182,6 @@
  *
  * A key agreement algorithm takes two inputs: a private key \p private_key
  * a public key \p peer_key.
-<<<<<<< HEAD
  * The result of this function is passed as input to a key derivation.
  * The output of this key derivation can be extracted by reading from the
  * resulting generator to produce keys and other cryptographic material.
@@ -3321,36 +3213,6 @@
  *                          keys are documented in the documentation of
  *                          psa_export_public_key().
  * \param peer_key_length         Size of \p peer_key in bytes.
-=======
- * The result of this function is a byte generator which can
- * be used to produce keys and other cryptographic material.
- *
- * The resulting generator always has the maximum capacity permitted by
- * the algorithm.
- *
- * \param[in,out] generator The generator object to set up. It must have been
- *                          initialized as per the documentation for
- *                          #psa_crypto_generator_t and not yet in use.
- * \param private_key       Handle to the private key to use.
- * \param[in] peer_key      Public key of the peer. The peer key must be in the
- *                          same format that psa_import_key() accepts for the
- *                          public key type corresponding to the type of
- *                          \p private_key. That is, this function performs the
- *                          equivalent of
- *                          `psa_import_key(internal_public_key_handle,
- *                          PSA_KEY_TYPE_PUBLIC_KEY_OF_KEYPAIR(private_key_type),
- *                          peer_key, peer_key_length)` where
- *                          `private_key_type` is the type of \p private_key.
- *                          For example, for EC keys, this means that \p
- *                          peer_key is interpreted as a point on the curve
- *                          that the private key is associated with. The
- *                          standard formats for public keys are documented in
- *                          the documentation of psa_export_public_key().
- * \param peer_key_length   Size of \p peer_key in bytes.
- * \param alg               The key agreement algorithm to compute
- *                          (\c PSA_ALG_XXX value such that
- *                          #PSA_ALG_IS_KEY_AGREEMENT(\p alg) is true).
->>>>>>> c70a3c76
  *
  * \retval #PSA_SUCCESS
  *         Success.
