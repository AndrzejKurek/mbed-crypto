/**
 * \file psa/crypto_struct.h
 *
 * \brief PSA cryptography module: Mbed TLS structured type implementations
 *
 * \note This file may not be included directly. Applications must
 * include psa/crypto.h.
 *
 * This file contains the definitions of some data structures with
 * implementation-specific definitions.
 *
 * In implementations with isolation between the application and the
 * cryptography module, it is expected that the front-end and the back-end
 * would have different versions of this file.
 */
/*
 *  Copyright (C) 2018, ARM Limited, All Rights Reserved
 *  SPDX-License-Identifier: Apache-2.0
 *
 *  Licensed under the Apache License, Version 2.0 (the "License"); you may
 *  not use this file except in compliance with the License.
 *  You may obtain a copy of the License at
 *
 *  http://www.apache.org/licenses/LICENSE-2.0
 *
 *  Unless required by applicable law or agreed to in writing, software
 *  distributed under the License is distributed on an "AS IS" BASIS, WITHOUT
 *  WARRANTIES OR CONDITIONS OF ANY KIND, either express or implied.
 *  See the License for the specific language governing permissions and
 *  limitations under the License.
 *
 *  This file is part of mbed TLS (https://tls.mbed.org)
 */

#ifndef PSA_CRYPTO_STRUCT_H
#define PSA_CRYPTO_STRUCT_H

/* Include the Mbed TLS configuration file, the way Mbed TLS does it
 * in each of its header files. */
#if !defined(MBEDTLS_CONFIG_FILE)
#include "../mbedtls/config.h"
#else
#include MBEDTLS_CONFIG_FILE
#endif

#include "mbedtls/cipher.h"
#include "mbedtls/cmac.h"
#include "mbedtls/gcm.h"
#include "mbedtls/md.h"
#include "mbedtls/md2.h"
#include "mbedtls/md4.h"
#include "mbedtls/md5.h"
#include "mbedtls/ripemd160.h"
#include "mbedtls/sha1.h"
#include "mbedtls/sha256.h"
#include "mbedtls/sha512.h"

struct psa_hash_operation_s
{
    psa_algorithm_t alg;
    union
    {
        unsigned dummy; /* Make the union non-empty even with no supported algorithms. */
#if defined(MBEDTLS_MD2_C)
        mbedtls_md2_context md2;
#endif
#if defined(MBEDTLS_MD4_C)
        mbedtls_md4_context md4;
#endif
#if defined(MBEDTLS_MD5_C)
        mbedtls_md5_context md5;
#endif
#if defined(MBEDTLS_RIPEMD160_C)
        mbedtls_ripemd160_context ripemd160;
#endif
#if defined(MBEDTLS_SHA1_C)
        mbedtls_sha1_context sha1;
#endif
#if defined(MBEDTLS_SHA256_C)
        mbedtls_sha256_context sha256;
#endif
#if defined(MBEDTLS_SHA512_C)
        mbedtls_sha512_context sha512;
#endif
    } ctx;
};

#define PSA_HASH_OPERATION_INIT {0, {0}}
static inline struct psa_hash_operation_s psa_hash_operation_init( void )
{
    const struct psa_hash_operation_s v = PSA_HASH_OPERATION_INIT;
    return( v );
}

#if defined(MBEDTLS_MD_C)
typedef struct
{
        /** The hash context. */
        struct psa_hash_operation_s hash_ctx;
        /** The HMAC part of the context. */
        uint8_t opad[PSA_HMAC_MAX_HASH_BLOCK_SIZE];
} psa_hmac_internal_data;
#endif /* MBEDTLS_MD_C */

struct psa_mac_operation_s
{
    psa_algorithm_t alg;
    unsigned int key_set : 1;
    unsigned int iv_required : 1;
    unsigned int iv_set : 1;
    unsigned int has_input : 1;
    unsigned int is_sign : 1;
    uint8_t mac_size;
    union
    {
        unsigned dummy; /* Make the union non-empty even with no supported algorithms. */
#if defined(MBEDTLS_MD_C)
        psa_hmac_internal_data hmac;
#endif
#if defined(MBEDTLS_CMAC_C)
        mbedtls_cipher_context_t cmac;
#endif
    } ctx;
};

#define PSA_MAC_OPERATION_INIT {0, 0, 0, 0, 0, 0, 0, {0}}
static inline struct psa_mac_operation_s psa_mac_operation_init( void )
{
    const struct psa_mac_operation_s v = PSA_MAC_OPERATION_INIT;
    return( v );
}

struct psa_cipher_operation_s
{
    psa_algorithm_t alg;
    unsigned int key_set : 1;
    unsigned int iv_required : 1;
    unsigned int iv_set : 1;
    uint8_t iv_size;
    uint8_t block_size;
    union
    {
        unsigned dummy; /* Enable easier initializing of the union. */
        mbedtls_cipher_context_t cipher;
    } ctx;
};

#define PSA_CIPHER_OPERATION_INIT {0, 0, 0, 0, 0, 0, {0}}
static inline struct psa_cipher_operation_s psa_cipher_operation_init( void )
{
    const struct psa_cipher_operation_s v = PSA_CIPHER_OPERATION_INIT;
    return( v );
}

struct psa_aead_operation_s
{
    psa_algorithm_t alg;
    unsigned int key_set : 1;
    unsigned int iv_set : 1;
    uint8_t iv_size;
    uint8_t block_size;
    union
    {
        unsigned dummy; /* Enable easier initializing of the union. */
        mbedtls_cipher_context_t cipher;
    } ctx;
};

#define PSA_AEAD_OPERATION_INIT {0, 0, 0, 0, 0, {0}}
static inline struct psa_aead_operation_s psa_aead_operation_init( void )
{
    const struct psa_aead_operation_s v = PSA_AEAD_OPERATION_INIT;
    return( v );
}

#if defined(MBEDTLS_MD_C)
typedef struct
{
    uint8_t *info;
    size_t info_length;
    psa_hmac_internal_data hmac;
    uint8_t prk[PSA_HASH_MAX_SIZE];
    uint8_t output_block[PSA_HASH_MAX_SIZE];
#if PSA_HASH_MAX_SIZE > 0xff
#error "PSA_HASH_MAX_SIZE does not fit in uint8_t"
#endif
    uint8_t offset_in_block;
    uint8_t block_number;
    unsigned int state : 2;
    unsigned int info_set : 1;
} psa_hkdf_key_derivation_t;
#endif /* MBEDTLS_MD_C */

/*
 * If this option is not turned on, then the function `psa_key_derivation()`
 * is removed. And the new psa_tls12_prf_key_derivation_t context is used along
 * with the corresponding new API.
 *
 * The sole purpose of this option is to make the transition to the new API
 * smoother. Once the transition is complete it can and should be removed
 * along with the old API and its implementation.
 */
#define PSA_PRE_1_0_KEY_DERIVATION

#if defined(MBEDTLS_MD_C)
#if defined(PSA_PRE_1_0_KEY_DERIVATION)
typedef struct psa_tls12_prf_key_derivation_s
{
    /* The TLS 1.2 PRF uses the key for each HMAC iteration,
     * hence we must store it for the lifetime of the operation.
     * This is different from HKDF, where the key is only used
     * in the extraction phase, but not during expansion. */
    uint8_t *key;
    size_t key_len;

    /* `A(i) + seed` in the notation of RFC 5246, Sect. 5 */
    uint8_t *Ai_with_seed;
    size_t Ai_with_seed_len;

    /* `HMAC_hash( prk, A(i) + seed )` in the notation of RFC 5246, Sect. 5. */
    uint8_t output_block[PSA_HASH_MAX_SIZE];

#if PSA_HASH_MAX_SIZE > 0xff
#error "PSA_HASH_MAX_SIZE does not fit in uint8_t"
#endif

    /* Indicates how many bytes in the current HMAC block have
     * already been read by the user. */
    uint8_t offset_in_block;

    /* The 1-based number of the block. */
    uint8_t block_number;

} psa_tls12_prf_key_derivation_t;
#else

typedef enum
{
    TLS12_PRF_STATE_INIT,       /* no input provided */
    TLS12_PRF_STATE_SEED_SET,   /* seed has been set */
    TLS12_PRF_STATE_KEY_SET,    /* key has been set */
    TLS12_PRF_STATE_LABEL_SET,  /* label has been set */
    TLS12_PRF_STATE_OUTPUT      /* output has been started */
} psa_tls12_prf_key_derivation_state_t;

typedef struct psa_tls12_prf_key_derivation_s
{
#if PSA_HASH_MAX_SIZE > 0xff
#error "PSA_HASH_MAX_SIZE does not fit in uint8_t"
#endif

    /* Indicates how many bytes in the current HMAC block have
     * not yet been read by the user. */
    uint8_t left_in_block;

    /* The 1-based number of the block. */
    uint8_t block_number;

    psa_tls12_prf_key_derivation_state_t state;

    uint8_t *seed;
    size_t seed_length;
    uint8_t *label;
    size_t label_length;
    psa_hmac_internal_data hmac;
    uint8_t Ai[PSA_HASH_MAX_SIZE];

    /* `HMAC_hash( prk, A(i) + seed )` in the notation of RFC 5246, Sect. 5. */
    uint8_t output_block[PSA_HASH_MAX_SIZE];
} psa_tls12_prf_key_derivation_t;
#endif /* PSA_PRE_1_0_KEY_DERIVATION */
#endif /* MBEDTLS_MD_C */

struct psa_key_derivation_s
{
    psa_algorithm_t alg;
    size_t capacity;
    union
    {
        /* Make the union non-empty even with no supported algorithms. */
        uint8_t dummy;
#if defined(MBEDTLS_MD_C)
        psa_hkdf_key_derivation_t hkdf;
        psa_tls12_prf_key_derivation_t tls12_prf;
#endif
    } ctx;
};

/* This only zeroes out the first byte in the union, the rest is unspecified. */
#define PSA_KEY_DERIVATION_OPERATION_INIT {0, 0, {0}}
static inline struct psa_key_derivation_s psa_key_derivation_operation_init( void )
{
    const struct psa_key_derivation_s v = PSA_KEY_DERIVATION_OPERATION_INIT;
    return( v );
}

struct psa_key_policy_s
{
    psa_key_usage_t usage;
    psa_algorithm_t alg;
    psa_algorithm_t alg2;
};
typedef struct psa_key_policy_s psa_key_policy_t;

#define PSA_KEY_POLICY_INIT {0, 0, 0}
static inline struct psa_key_policy_s psa_key_policy_init( void )
{
    const struct psa_key_policy_s v = PSA_KEY_POLICY_INIT;
    return( v );
}

/* Store the key size in a smaller field to save RAM. */
typedef uint16_t mbedtls_psa_key_attributes_bits_t;
#define MBEDTLS_PSA_MAX_KEY_BITS ( (mbedtls_psa_key_attributes_bits_t)( -1 ) )

struct psa_key_attributes_s
{
    psa_key_id_t id;
    psa_key_lifetime_t lifetime;
    psa_key_policy_t policy;
    psa_key_type_t type;
    mbedtls_psa_key_attributes_bits_t bits;
#if defined(MBEDTLS_PSA_CRYPTO_SE_C)
    unsigned has_slot_number : 1;
#endif /* MBEDTLS_PSA_CRYPTO_SE_C */
    void *domain_parameters;
    size_t domain_parameters_size;
#if defined(MBEDTLS_PSA_CRYPTO_SE_C)
    psa_key_slot_number_t slot_number;
#endif /* MBEDTLS_PSA_CRYPTO_SE_C */
};

#if defined(MBEDTLS_PSA_CRYPTO_SE_C)
#define MBEDTLS_FIELD_IF_HAS_PSA_CRYPTO_SE_C( x ) x,
#else
<<<<<<< HEAD
#define MBEDTLS_FIELD_IF_HAS_PSA_CRYPTO_SE_C /*empty*/
=======
#define MBEDTLS_FIELD_IF_HAS_PSA_CRYPTO_SE_C( x ) /*empty*/
>>>>>>> 6ce6e65f
#endif

#define PSA_KEY_ATTRIBUTES_INIT         \
    {                                   \
        .id = 0,                        \
        .lifetime = 0,                  \
        .policy = {0, 0, 0},            \
        .type = 0,                      \
        .bits = 0,                      \
        MBEDTLS_FIELD_IF_HAS_PSA_CRYPTO_SE_C( .has_slot_number = 0 ) \
        .domain_parameters = NULL,      \
        .domain_parameters_size = 0,    \
        MBEDTLS_FIELD_IF_HAS_PSA_CRYPTO_SE_C( .slot_number = 0 ) \
    }
static inline struct psa_key_attributes_s psa_key_attributes_init( void )
{
    const struct psa_key_attributes_s v = PSA_KEY_ATTRIBUTES_INIT;
    return( v );
}

static inline void psa_set_key_id(psa_key_attributes_t *attributes,
                                  psa_key_id_t id)
{
    attributes->id = id;
    if( attributes->lifetime == PSA_KEY_LIFETIME_VOLATILE )
        attributes->lifetime = PSA_KEY_LIFETIME_PERSISTENT;
}

static inline psa_key_id_t psa_get_key_id(
    const psa_key_attributes_t *attributes)
{
    return( attributes->id );
}

static inline void psa_set_key_lifetime(psa_key_attributes_t *attributes,
                                        psa_key_lifetime_t lifetime)
{
    attributes->lifetime = lifetime;
    if( lifetime == PSA_KEY_LIFETIME_VOLATILE )
        attributes->id = 0;
}

static inline psa_key_lifetime_t psa_get_key_lifetime(
    const psa_key_attributes_t *attributes)
{
    return( attributes->lifetime );
}

static inline void psa_set_key_usage_flags(psa_key_attributes_t *attributes,
                                           psa_key_usage_t usage_flags)
{
    attributes->policy.usage = usage_flags;
}

static inline psa_key_usage_t psa_get_key_usage_flags(
    const psa_key_attributes_t *attributes)
{
    return( attributes->policy.usage );
}

static inline void psa_set_key_algorithm(psa_key_attributes_t *attributes,
                                         psa_algorithm_t alg)
{
    attributes->policy.alg = alg;
}

static inline psa_algorithm_t psa_get_key_algorithm(
    const psa_key_attributes_t *attributes)
{
    return( attributes->policy.alg );
}

/* This function is declared in crypto_extra.h, which comes after this
 * header file, but we need the function here, so repeat the declaration. */
psa_status_t psa_set_key_domain_parameters(psa_key_attributes_t *attributes,
                                           psa_key_type_t type,
                                           const uint8_t *data,
                                           size_t data_length);

static inline void psa_set_key_type(psa_key_attributes_t *attributes,
                                    psa_key_type_t type)
{
    if( attributes->domain_parameters == NULL )
    {
        /* Common case: quick path */
        attributes->type = type;
    }
    else
    {
        /* Call the bigger function to free the old domain paramteres.
         * Ignore any errors which may arise due to type requiring
         * non-default domain parameters, since this function can't
         * report errors. */
        (void) psa_set_key_domain_parameters( attributes, type, NULL, 0 );
    }
}

static inline psa_key_type_t psa_get_key_type(
    const psa_key_attributes_t *attributes)
{
    return( attributes->type );
}

static inline void psa_set_key_bits(psa_key_attributes_t *attributes,
                                    size_t bits)
{
    /* This implementation stores a key's bit size in a field that's
     * smaller than size_t. Make sure not to overflow. Saturate at a size
     * that's larger than the largest supported key. */
    if( bits > MBEDTLS_PSA_MAX_KEY_BITS )
        attributes->bits = MBEDTLS_PSA_MAX_KEY_BITS;
    else
        attributes->bits = bits;
}

static inline size_t psa_get_key_bits(
    const psa_key_attributes_t *attributes)
{
    return( attributes->bits );
}

#endif /* PSA_CRYPTO_STRUCT_H */<|MERGE_RESOLUTION|>--- conflicted
+++ resolved
@@ -333,11 +333,7 @@
 #if defined(MBEDTLS_PSA_CRYPTO_SE_C)
 #define MBEDTLS_FIELD_IF_HAS_PSA_CRYPTO_SE_C( x ) x,
 #else
-<<<<<<< HEAD
-#define MBEDTLS_FIELD_IF_HAS_PSA_CRYPTO_SE_C /*empty*/
-=======
 #define MBEDTLS_FIELD_IF_HAS_PSA_CRYPTO_SE_C( x ) /*empty*/
->>>>>>> 6ce6e65f
 #endif
 
 #define PSA_KEY_ATTRIBUTES_INIT         \
